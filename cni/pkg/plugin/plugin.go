--- conflicted
+++ resolved
@@ -185,43 +185,23 @@
 	} else {
 		loggedPrevResult = conf.PrevResult
 	}
-<<<<<<< HEAD
-	log.Debugf("istio-cni IfName=%s", args.IfName)
-	log.Debugf("istio-cni CmdAdd config: %+v", conf)
-	log.Debugf("istio-cni CmdAdd previous result: %+v", loggedPrevResult)
-
-	// Determine if running under k8s by checking the CNI args
-	log.Debugf("istio-cni cmdAdd args: %+v", args.Args)
-=======
 	log.WithLabels("if", args.IfName).Debugf("istio-cni CmdAdd config: %+v", conf)
 	log.Debugf("istio-cni CmdAdd previous result: %+v", loggedPrevResult)
 
 	// Determine if running under k8s by checking the CNI args
->>>>>>> 5ef5fbda
 	k8sArgs := K8sArgs{}
 	if err := types.LoadArgs(args.Args, &k8sArgs); err != nil {
 		return err
 	}
 
-<<<<<<< HEAD
-	log.Debugf("istio-cni cmdAdd with k8s args: %+v", k8sArgs)
-=======
->>>>>>> 5ef5fbda
 	if conf.Kubernetes.InterceptRuleMgrType != "" {
 		interceptRuleMgrType = conf.Kubernetes.InterceptRuleMgrType
-	}
-
-	ambientConf, err := ambient.ReadAmbientConfig()
-	if err != nil {
-		log.Errorf("istio-cni cmdAdd failed to read ambient config %v", err)
-		return err
 	}
 
 	// Check if the workload is running under Kubernetes.
 	// TODO(bianpengyuan): refactor the following code to make it less nested.
 	podNamespace := string(k8sArgs.K8S_POD_NAMESPACE)
 	podName := string(k8sArgs.K8S_POD_NAME)
-
 	if podNamespace != "" && podName != "" {
 		excludePod := false
 		for _, excludeNs := range conf.Kubernetes.ExcludeNamespaces {
@@ -230,24 +210,6 @@
 				break
 			}
 		}
-<<<<<<< HEAD
-		log.Debugf("ambientConf.Mode: %s", ambientConf.Mode)
-		log.Debugf("ambientConf.ZTunnelReady: %v", ambientConf.ZTunnelReady)
-		added := false
-		if !excludePod && ambientConf.Mode != ambient.AmbientMeshOff.String() && ambientConf.ZTunnelReady {
-			podIPs, err := getPodIPs(args.IfName, conf.PrevResult)
-			if err != nil {
-				log.Errorf("istio-cni cmdAdd failed to get pod IPs: %s", err)
-				return err
-			}
-			log.Infof("istio-cni cmdAdd podName: %s podIPs: %+v", podName, podIPs)
-			added, err = checkAmbient(*conf, *ambientConf, podName, podNamespace, args.IfName, podIPs)
-			if err != nil {
-				log.Errorf("istio-cni cmdAdd failed to check ambient: %s", err)
-			}
-		}
-		if !added && !excludePod {
-=======
 		if conf.AmbientEnabled {
 
 			ambientConf, err := ambient.ReadAmbientConfig()
@@ -277,7 +239,6 @@
 		}
 
 		if !excludePod {
->>>>>>> 5ef5fbda
 			client, err := newKubeClient(*conf)
 			if err != nil {
 				return err
@@ -352,8 +313,8 @@
 			} else {
 				log.Infof("Pod %s/%s excluded because it only has %d containers", podNamespace, podName, len(pi.Containers))
 			}
-		} else if !added {
-			log.Infof("Pod %s/%s excluded from sidecar", podNamespace, podName)
+		} else {
+			log.Infof("Pod %s/%s excluded", podNamespace, podName)
 		}
 	} else {
 		log.Debugf("Not a kubernetes pod")
@@ -372,7 +333,6 @@
 		// Pass through the result for the next plugin
 		result = conf.PrevResult
 	}
-
 	return types.PrintResult(result, conf.CNIVersion)
 }
 
