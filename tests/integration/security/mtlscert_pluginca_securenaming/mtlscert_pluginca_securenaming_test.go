--- conflicted
+++ resolved
@@ -100,11 +100,7 @@
 // - Secure naming information is respected in the mTLS handshake.
 func TestMTLSCertPluginCASecureNaming(t *testing.T) {
 	framework.NewTest(t).
-<<<<<<< HEAD
-=======
 		Features("security.peer.secure-naming", "security.control-plane.plugin-cert").
-		RequiresEnvironment(environment.Kube).
->>>>>>> 098ad727
 		Run(func(ctx framework.TestContext) {
 			istioCfg := istio.DefaultConfigOrFail(t, ctx)
 			testNamespace := namespace.NewOrFail(t, ctx, namespace.Config{
