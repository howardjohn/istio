# Copyright 2017 Istio Authors
#
#   Licensed under the Apache License, Version 2.0 (the "License");
#   you may not use this file except in compliance with the License.
#   You may obtain a copy of the License at
#
#       http://www.apache.org/licenses/LICENSE-2.0
#
#   Unless required by applicable law or agreed to in writing, software
#   distributed under the License is distributed on an "AS IS" BASIS,
#   WITHOUT WARRANTIES OR CONDITIONS OF ANY KIND, either express or implied.
#   See the License for the specific language governing permissions and
#   limitations under the License.

##################################################################################################
# Details service
##################################################################################################
apiVersion: v1
kind: Service
metadata:
  name: details
  labels:
    app: details
    service: details
spec:
  ports:
  - port: 9080
    name: http
  selector:
    app: details
---
apiVersion: apps/v1
kind: Deployment
metadata:
  name: details-v1
  labels:
    app: details
    version: v1
spec:
  replicas: 1
  selector:
    matchLabels:
      app: details
      version: v1
  template:
    metadata:
      labels:
        app: details
        version: v1
    spec:
      containers:
      - name: details
<<<<<<< HEAD
        image: istio/examples-bookinfo-details-v1:1.12.0
=======
        image: istio/examples-bookinfo-details-v1:1.13.0
>>>>>>> 04850e14
        imagePullPolicy: IfNotPresent
        ports:
        - containerPort: 9080
---
##################################################################################################
# Ratings service
##################################################################################################
apiVersion: v1
kind: Service
metadata:
  name: ratings
  labels:
    app: ratings
    service: ratings
spec:
  ports:
  - port: 9080
    name: http
  selector:
    app: ratings
---
apiVersion: apps/v1
kind: Deployment
metadata:
  name: ratings-v1
  labels:
    app: ratings
    version: v1
spec:
  replicas: 1
  selector:
    matchLabels:
      app: ratings
      version: v1
  template:
    metadata:
      labels:
        app: ratings
        version: v1
    spec:
      containers:
      - name: ratings
<<<<<<< HEAD
        image: istio/examples-bookinfo-ratings-v1:1.12.0
=======
        image: istio/examples-bookinfo-ratings-v1:1.13.0
>>>>>>> 04850e14
        imagePullPolicy: IfNotPresent
        ports:
        - containerPort: 9080
---
##################################################################################################
# Reviews service
##################################################################################################
apiVersion: v1
kind: Service
metadata:
  name: reviews
  labels:
    app: reviews
    service: reviews
spec:
  ports:
  - port: 9080
    name: http
  selector:
    app: reviews
---
apiVersion: apps/v1
kind: Deployment
metadata:
  name: reviews-v1
  labels:
    app: reviews
    version: v1
spec:
  replicas: 1
  selector:
    matchLabels:
      app: reviews
      version: v1
  template:
    metadata:
      labels:
        app: reviews
        version: v1
    spec:
      containers:
      - name: reviews
<<<<<<< HEAD
        image: istio/examples-bookinfo-reviews-v1:1.12.0
=======
        image: istio/examples-bookinfo-reviews-v1:1.13.0
>>>>>>> 04850e14
        imagePullPolicy: IfNotPresent
        ports:
        - containerPort: 9080
---
apiVersion: apps/v1
kind: Deployment
metadata:
  name: reviews-v2
  labels:
    app: reviews
    version: v2
spec:
  replicas: 1
  selector:
    matchLabels:
      app: reviews
      version: v2
  template:
    metadata:
      labels:
        app: reviews
        version: v2
    spec:
      containers:
      - name: reviews
<<<<<<< HEAD
        image: istio/examples-bookinfo-reviews-v2:1.12.0
=======
        image: istio/examples-bookinfo-reviews-v2:1.13.0
>>>>>>> 04850e14
        imagePullPolicy: IfNotPresent
        ports:
        - containerPort: 9080
---
apiVersion: apps/v1
kind: Deployment
metadata:
  name: reviews-v3
  labels:
    app: reviews
    version: v3
spec:
  replicas: 1
  selector:
    matchLabels:
      app: reviews
      version: v3
  template:
    metadata:
      labels:
        app: reviews
        version: v3
    spec:
      containers:
      - name: reviews
<<<<<<< HEAD
        image: istio/examples-bookinfo-reviews-v3:1.12.0
=======
        image: istio/examples-bookinfo-reviews-v3:1.13.0
>>>>>>> 04850e14
        imagePullPolicy: IfNotPresent
        ports:
        - containerPort: 9080
---
##################################################################################################
# Productpage services
##################################################################################################
apiVersion: v1
kind: Service
metadata:
  name: productpage
  labels:
    app: productpage
    service: productpage
spec:
  ports:
  - port: 9080
    name: http
  selector:
    app: productpage
---
apiVersion: apps/v1
kind: Deployment
metadata:
  name: productpage-v1
  labels:
    app: productpage
    version: v1
spec:
  replicas: 1
  selector:
    matchLabels:
      app: productpage
      version: v1
  template:
    metadata:
      labels:
        app: productpage
        version: v1
    spec:
      containers:
      - name: productpage
<<<<<<< HEAD
        image: istio/examples-bookinfo-productpage-v1:1.12.0
=======
        image: istio/examples-bookinfo-productpage-v1:1.13.0
>>>>>>> 04850e14
        imagePullPolicy: IfNotPresent
        ports:
        - containerPort: 9080
---<|MERGE_RESOLUTION|>--- conflicted
+++ resolved
@@ -50,11 +50,7 @@
     spec:
       containers:
       - name: details
-<<<<<<< HEAD
-        image: istio/examples-bookinfo-details-v1:1.12.0
-=======
         image: istio/examples-bookinfo-details-v1:1.13.0
->>>>>>> 04850e14
         imagePullPolicy: IfNotPresent
         ports:
         - containerPort: 9080
@@ -97,11 +93,7 @@
     spec:
       containers:
       - name: ratings
-<<<<<<< HEAD
-        image: istio/examples-bookinfo-ratings-v1:1.12.0
-=======
         image: istio/examples-bookinfo-ratings-v1:1.13.0
->>>>>>> 04850e14
         imagePullPolicy: IfNotPresent
         ports:
         - containerPort: 9080
@@ -144,11 +136,7 @@
     spec:
       containers:
       - name: reviews
-<<<<<<< HEAD
-        image: istio/examples-bookinfo-reviews-v1:1.12.0
-=======
         image: istio/examples-bookinfo-reviews-v1:1.13.0
->>>>>>> 04850e14
         imagePullPolicy: IfNotPresent
         ports:
         - containerPort: 9080
@@ -174,11 +162,7 @@
     spec:
       containers:
       - name: reviews
-<<<<<<< HEAD
-        image: istio/examples-bookinfo-reviews-v2:1.12.0
-=======
         image: istio/examples-bookinfo-reviews-v2:1.13.0
->>>>>>> 04850e14
         imagePullPolicy: IfNotPresent
         ports:
         - containerPort: 9080
@@ -204,11 +188,7 @@
     spec:
       containers:
       - name: reviews
-<<<<<<< HEAD
-        image: istio/examples-bookinfo-reviews-v3:1.12.0
-=======
         image: istio/examples-bookinfo-reviews-v3:1.13.0
->>>>>>> 04850e14
         imagePullPolicy: IfNotPresent
         ports:
         - containerPort: 9080
@@ -251,11 +231,7 @@
     spec:
       containers:
       - name: productpage
-<<<<<<< HEAD
-        image: istio/examples-bookinfo-productpage-v1:1.12.0
-=======
         image: istio/examples-bookinfo-productpage-v1:1.13.0
->>>>>>> 04850e14
         imagePullPolicy: IfNotPresent
         ports:
         - containerPort: 9080
