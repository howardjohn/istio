# Copyright 2017 Istio Authors
#
#   Licensed under the Apache License, Version 2.0 (the "License");
#   you may not use this file except in compliance with the License.
#   You may obtain a copy of the License at
#
#       http://www.apache.org/licenses/LICENSE-2.0
#
#   Unless required by applicable law or agreed to in writing, software
#   distributed under the License is distributed on an "AS IS" BASIS,
#   WITHOUT WARRANTIES OR CONDITIONS OF ANY KIND, either express or implied.
#   See the License for the specific language governing permissions and
#   limitations under the License.

############################################################################
version: '2'
services:
  details-v1:
<<<<<<< HEAD
    image: istio/examples-bookinfo-details-v1:1.12.0
=======
    image: istio/examples-bookinfo-details-v1:1.13.0
>>>>>>> 04850e14
    networks:
      istiomesh:
    dns:
      - 172.28.0.1
      - 8.8.8.8
    dns_search:
        - service.consul
    environment:
      - SERVICE_NAME=details
      - SERVICE_TAGS=version|v1
      - SERVICE_PROTOCOL=http
    expose:
      - "9080"

  ratings-v1:
<<<<<<< HEAD
    image: istio/examples-bookinfo-ratings-v1:1.12.0
=======
    image: istio/examples-bookinfo-ratings-v1:1.13.0
>>>>>>> 04850e14
    networks:
      istiomesh:
    dns:
      - 172.28.0.1
      - 8.8.8.8
    dns_search:
        - service.consul
    environment:
      - SERVICE_NAME=ratings
      - SERVICE_TAGS=version|v1
      - SERVICE_PROTOCOL=http
    expose:
      - "9080"

  reviews-v1:
<<<<<<< HEAD
    image: istio/examples-bookinfo-reviews-v1:1.12.0
=======
    image: istio/examples-bookinfo-reviews-v1:1.13.0
>>>>>>> 04850e14
    networks:
      istiomesh:
    dns:
      - 172.28.0.1
      - 8.8.8.8
    dns_search:
        - service.consul
    environment:
      - SERVICE_9080_NAME=reviews
      - SERVICE_TAGS=version|v1
      - SERVICE_PROTOCOL=http
      - SERVICE_9443_IGNORE=1
    expose:
      - "9080"

  reviews-v2:
<<<<<<< HEAD
    image: istio/examples-bookinfo-reviews-v2:1.12.0
=======
    image: istio/examples-bookinfo-reviews-v2:1.13.0
>>>>>>> 04850e14
    networks:
      istiomesh:
    dns:
      - 172.28.0.1
      - 8.8.8.8
    dns_search:
        - service.consul
    environment:
      - SERVICE_9080_NAME=reviews
      - SERVICE_TAGS=version|v2
      - SERVICE_PROTOCOL=http
      - SERVICE_9443_IGNORE=1
    expose:
      - "9080"

  reviews-v3:
<<<<<<< HEAD
    image: istio/examples-bookinfo-reviews-v3:1.12.0
=======
    image: istio/examples-bookinfo-reviews-v3:1.13.0
>>>>>>> 04850e14
    networks:
      istiomesh:
    dns:
      - 172.28.0.1
      - 8.8.8.8
    dns_search:
        - service.consul
    environment:
      - SERVICE_9080_NAME=reviews
      - SERVICE_TAGS=version|v3
      - SERVICE_PROTOCOL=http
      - SERVICE_9443_IGNORE=1
    expose:
      - "9080"

  productpage-v1:
<<<<<<< HEAD
    image: istio/examples-bookinfo-productpage-v1:1.12.0
=======
    image: istio/examples-bookinfo-productpage-v1:1.13.0
>>>>>>> 04850e14
    networks:
      istiomesh:
        ipv4_address: 172.28.0.14
    dns:
      - 172.28.0.1
      - 8.8.8.8
    dns_search:
        - service.consul
    environment:
      - SERVICE_NAME=productpage
      - SERVICE_TAGS=version|v1
      - SERVICE_PROTOCOL=http
    ports:
      - "9081:9080"
    expose:
      - "9080"
networks:
  istiomesh:
    external:
      name: consul_istiomesh<|MERGE_RESOLUTION|>--- conflicted
+++ resolved
@@ -16,11 +16,7 @@
 version: '2'
 services:
   details-v1:
-<<<<<<< HEAD
-    image: istio/examples-bookinfo-details-v1:1.12.0
-=======
     image: istio/examples-bookinfo-details-v1:1.13.0
->>>>>>> 04850e14
     networks:
       istiomesh:
     dns:
@@ -36,11 +32,7 @@
       - "9080"
 
   ratings-v1:
-<<<<<<< HEAD
-    image: istio/examples-bookinfo-ratings-v1:1.12.0
-=======
     image: istio/examples-bookinfo-ratings-v1:1.13.0
->>>>>>> 04850e14
     networks:
       istiomesh:
     dns:
@@ -56,11 +48,7 @@
       - "9080"
 
   reviews-v1:
-<<<<<<< HEAD
-    image: istio/examples-bookinfo-reviews-v1:1.12.0
-=======
     image: istio/examples-bookinfo-reviews-v1:1.13.0
->>>>>>> 04850e14
     networks:
       istiomesh:
     dns:
@@ -77,11 +65,7 @@
       - "9080"
 
   reviews-v2:
-<<<<<<< HEAD
-    image: istio/examples-bookinfo-reviews-v2:1.12.0
-=======
     image: istio/examples-bookinfo-reviews-v2:1.13.0
->>>>>>> 04850e14
     networks:
       istiomesh:
     dns:
@@ -98,11 +82,7 @@
       - "9080"
 
   reviews-v3:
-<<<<<<< HEAD
-    image: istio/examples-bookinfo-reviews-v3:1.12.0
-=======
     image: istio/examples-bookinfo-reviews-v3:1.13.0
->>>>>>> 04850e14
     networks:
       istiomesh:
     dns:
@@ -119,11 +99,7 @@
       - "9080"
 
   productpage-v1:
-<<<<<<< HEAD
-    image: istio/examples-bookinfo-productpage-v1:1.12.0
-=======
     image: istio/examples-bookinfo-productpage-v1:1.13.0
->>>>>>> 04850e14
     networks:
       istiomesh:
         ipv4_address: 172.28.0.14
