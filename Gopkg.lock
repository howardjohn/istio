--- conflicted
+++ resolved
@@ -886,7 +886,7 @@
     "timekeeper",
     "trace"
   ]
-  revision = "23eb012a5fd9ba184a3baa1ee092fe384a1dbf86"
+  revision = "b1be94c3ec8d1fdeccd62735b851489f0b3798e0"
   version = "v1.1.6"
 
 [[projects]]
@@ -1603,10 +1603,6 @@
 [solve-meta]
   analyzer-name = "dep"
   analyzer-version = 1
-<<<<<<< HEAD
-  inputs-digest = "346348e33c5dd182dfc8f81ac793dc616c8e640625bc671402d085785f030264"
-=======
   inputs-digest = "a53387525fe93d996ca46dc1e3c4f78a55f011cd5da37dd3abc997d48fb822a4"
->>>>>>> 96bb6222
   solver-name = "gps-cdcl"
   solver-version = 1