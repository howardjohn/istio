// Copyright Istio Authors
//
// Licensed under the Apache License, Version 2.0 (the "License");
// you may not use this file except in compliance with the License.
// You may obtain a copy of the License at
//
//     http://www.apache.org/licenses/LICENSE-2.0
//
// Unless required by applicable law or agreed to in writing, software
// distributed under the License is distributed on an "AS IS" BASIS,
// WITHOUT WARRANTIES OR CONDITIONS OF ANY KIND, either express or implied.
// See the License for the specific language governing permissions and
// limitations under the License.

package security

import (
	"context"
	"fmt"
	"net/http"
	"os"
	"strings"
	"time"

	"google.golang.org/grpc/metadata"
	"google.golang.org/grpc/peer"

	"istio.io/pkg/env"
	istiolog "istio.io/pkg/log"
)

var securityLog = istiolog.RegisterScope("security", "security debugging", 0)

const (
	// etc/certs files are used with external CA managing the certs,
	// i.e. mounted Secret or external plugin.
	// If present, FileMountedCerts should be true.

	// DefaultCertChainFilePath is the well-known path for an existing certificate chain file
	DefaultCertChainFilePath = "./etc/certs/cert-chain.pem"

	// DefaultKeyFilePath is the well-known path for an existing key file
	DefaultKeyFilePath = "./etc/certs/key.pem"

	// DefaultRootCertFilePath is the well-known path for an existing root certificate file
	DefaultRootCertFilePath = "./etc/certs/root-cert.pem"

	// WorkloadIdentitySocketPath is the well-known path to the Unix Domain Socket for SDS.
	WorkloadIdentitySocketPath = "./var/run/secrets/workload-spiffe-uds/socket"

	// CredentialNameSocketPath is the well-known path to the Unix Domain Socket for Credential Name.
	CredentialNameSocketPath = "./var/run/secrets/credential-uds/socket"

	// CredentialMetaDataName is the name in node meta data.
	CredentialMetaDataName = "credential"

	// SDSExternalClusterName is the name of the cluster for external SDS connections which is defined via CredentialNameSocketPath
	SDSExternalClusterName = "sds-external"

	// SDSExternalCredentialPrefix is the prefix for the credentialName which will utilize external SDS connections defined via CredentialNameSocketPath
	SDSExternalCredentialPrefix = "sds://"

	// WorkloadIdentityCredentialsPath is the well-known path to a folder with workload certificate files.
	WorkloadIdentityCredentialsPath = "./var/run/secrets/workload-spiffe-credentials"

	// WorkloadIdentityCertChainPath is the well-known path to a workload certificate chain file.
	WorkloadIdentityCertChainPath = WorkloadIdentityCredentialsPath + "/cert-chain.pem"

	// WorkloadIdentityKeyPath is the well-known path to a workload key file.
	WorkloadIdentityKeyPath = WorkloadIdentityCredentialsPath + "/key.pem"

	// WorkloadIdentityRootCertPath is the well-known path to a workload root certificate file.
	WorkloadIdentityRootCertPath = WorkloadIdentityCredentialsPath + "/root-cert.pem"

	// GkeWorkloadCertChainFilePath is the well-known path for the GKE workload certificate chain file.
	// Quoted from https://cloud.google.com/traffic-director/docs/security-proxyless-setup#create-service:
	// "On creation, each Pod gets a volume at /var/run/secrets/workload-spiffe-credentials."
	GkeWorkloadCertChainFilePath = WorkloadIdentityCredentialsPath + "/certificates.pem"

	// GkeWorkloadKeyFilePath is the well-known path for the GKE workload certificate key file
	GkeWorkloadKeyFilePath = WorkloadIdentityCredentialsPath + "/private_key.pem"

	// GkeWorkloadRootCertFilePath is the well-known path for the GKE workload root certificate file
	GkeWorkloadRootCertFilePath = WorkloadIdentityCredentialsPath + "/ca_certificates.pem"

	// SystemRootCerts is special case input for root cert configuration to use system root certificates.
	SystemRootCerts = "SYSTEM"

	// RootCertReqResourceName is resource name of discovery request for root certificate.
	RootCertReqResourceName = "ROOTCA"

	// WorkloadKeyCertResourceName is the resource name of the discovery request for workload
	// identity.
	// TODO: change all the pilot one reference definition here instead.
	WorkloadKeyCertResourceName = "default"

	// GCE is Credential fetcher type of Google plugin
	GCE = "GoogleComputeEngine"

	// JWT is a Credential fetcher type that reads from a JWT token file
	JWT = "JWT"

	// Mock is Credential fetcher type of mock plugin
	Mock = "Mock" // testing only

	// GoogleCAProvider uses the Google CA for workload certificate signing
	GoogleCAProvider = "GoogleCA"

	// GoogleCASProvider uses the Google certificate Authority Service to sign workload certificates
	GoogleCASProvider = "GoogleCAS"

	// GkeWorkloadCertificateProvider uses the GKE workload certificates
	GkeWorkloadCertificateProvider = "GkeWorkloadCertificate"

	// FileRootSystemCACert is a unique resource name signaling that the system CA certificate should be used
	FileRootSystemCACert = "file-root:system"
)

// TODO: For 1.8, make sure MeshConfig is updated with those settings,
// they should be dynamic to allow migrations without restart.
// Both are critical.
var (
	// Require3PToken disables the use of K8S 1P tokens. Note that 1P tokens can be used to request
	// 3P TOKENS. A 1P token is the token automatically mounted by Kubelet and used for authentication with
	// the Apiserver.
	Require3PToken = env.Register("REQUIRE_3P_TOKEN", false,
		"Reject k8s default tokens, without audience. If false, default K8S token will be accepted")

	// TokenAudiences specifies a list of audiences for SDS trustworthy JWT. This is to make sure that the CSR requests
	// contain the JWTs intended for Citadel.
	TokenAudiences = strings.Split(env.Register("TOKEN_AUDIENCES", "istio-ca",
		"A list of comma separated audiences to check in the JWT token before issuing a certificate. "+
			"The token is accepted if it matches with one of the audiences").Get(), ",")
)

const (
	BearerTokenPrefix = "Bearer "

	K8sTokenPrefix = "Istio "

	// CertSigner info
<<<<<<< HEAD
	CertSigner           = "CertSigner"
=======
	CertSigner = "CertSigner"

	// ImpersonatedIdentity declares the identity we are requesting a certificate on behalf of.
	// This is constrained to only allow identities in CATrustedNodeAccounts, and only to impersonate identities
	// on their node.
>>>>>>> 5ef5fbda
	ImpersonatedIdentity = "ImpersonatedIdentity"
)

type ImpersonatedIdentityContextKey struct{}

// Options provides all of the configuration parameters for secret discovery service
// and CA configuration. Used in both Istiod and Agent.
// TODO: ProxyConfig should have most of those, and be passed to all components
// (as source of truth)
type Options struct {
	// CAEndpoint is the CA endpoint to which node agent sends CSR request.
	CAEndpoint string

	// CAEndpointSAN overrides the ServerName extracted from CAEndpoint.
	CAEndpointSAN string

	// The CA provider name.
	CAProviderName string

	// TrustDomain corresponds to the trust root of a system.
	// https://github.com/spiffe/spiffe/blob/master/standards/SPIFFE-ID.md#21-trust-domain
	TrustDomain string

	// WorkloadRSAKeySize is the size of a private key for a workload certificate.
	WorkloadRSAKeySize int

	// Whether to generate PKCS#8 private keys.
	Pkcs8Keys bool

	// OutputKeyCertToDir is the directory for output the key and certificate
	OutputKeyCertToDir string

	// ProvCert is the directory for client to provide the key and certificate to CA server when authenticating
	// with mTLS. This is not used for workload mTLS communication, and is
	ProvCert string

	// ClusterID is the cluster where the agent resides.
	// Normally initialized from ISTIO_META_CLUSTER_ID - after a tortuous journey it
	// makes its way into the ClusterID metadata of Citadel gRPC request to create the cert.
	// Didn't find much doc - but I suspect used for 'central cluster' use cases - so should
	// match the cluster name set in the MC setup.
	ClusterID string

	// The type of Elliptical Signature algorithm to use
	// when generating private keys. Currently only ECDSA is supported.
	ECCSigAlg string

	// FileMountedCerts indicates whether the proxy is using file
	// mounted certs created by a foreign CA. Refresh is managed by the external
	// CA, by updating the Secret or VM file. We will watch the file for changes
	// or check before the cert expires. This assumes the certs are in the
	// well-known ./etc/certs location.
	FileMountedCerts bool

	// PilotCertProvider is the provider of the Pilot certificate (PILOT_CERT_PROVIDER env)
	// Determines the root CA file to use for connecting to CA gRPC:
	// - istiod
	// - kubernetes
	// - custom
	// - none
	PilotCertProvider string

	// secret TTL.
	SecretTTL time.Duration

	// The ratio of cert lifetime to refresh a cert. For example, at 0.10 and 1 hour TTL,
	// we would refresh 6 minutes before expiration.
	SecretRotationGracePeriodRatio float64

	// STS port
	STSPort int

	// authentication provider specific plugins, will exchange the token
	// For example exchange long lived refresh with access tokens.
	// Used by the secret fetcher when signing CSRs.
	// Optional; if not present the token will be used directly
	TokenExchanger TokenExchanger

	// credential fetcher.
	CredFetcher CredFetcher

	// credential identity provider
	CredIdentityProvider string

	// Namespace corresponding to workload
	WorkloadNamespace string

	// Name of the Service Account
	ServiceAccount string

	// XDS auth provider
	XdsAuthProvider string

	// Token manager for the token exchange of XDS
	TokenManager TokenManager

	// Cert signer info
	CertSigner string

	// Delay in reading certificates from file after the change is detected. This is useful in cases
	// where the write operation of key and cert take longer.
	FileDebounceDuration time.Duration

	// Root Cert read from the OS
	CARootPath string

	// The path for an existing certificate chain file
	CertChainFilePath string
	// The path for an existing key file
	KeyFilePath string
	// The path for an existing root certificate bundle
	RootCertFilePath string
}

// TokenManager contains methods for generating token.
type TokenManager interface {
	// GenerateToken takes STS request parameters and generates token. Returns
	// StsResponseParameters in JSON.
	GenerateToken(parameters StsRequestParameters) ([]byte, error)
	// DumpTokenStatus dumps status of all generated tokens and returns status in JSON.
	DumpTokenStatus() ([]byte, error)
	// GetMetadata returns the metadata headers related to the token
	GetMetadata(forCA bool, xdsAuthProvider, token string) (map[string]string, error)
}

// StsRequestParameters stores all STS request attributes defined in
// https://tools.ietf.org/html/draft-ietf-oauth-token-exchange-16#section-2.1
type StsRequestParameters struct {
	// REQUIRED. The value "urn:ietf:params:oauth:grant-type:token- exchange"
	// indicates that a token exchange is being performed.
	GrantType string
	// OPTIONAL. Indicates the location of the target service or resource where
	// the client intends to use the requested security token.
	Resource string
	// OPTIONAL. The logical name of the target service where the client intends
	// to use the requested security token.
	Audience string
	// OPTIONAL. A list of space-delimited, case-sensitive strings, that allow
	// the client to specify the desired Scope of the requested security token in the
	// context of the service or Resource where the token will be used.
	Scope string
	// OPTIONAL. An identifier, for the type of the requested security token.
	RequestedTokenType string
	// REQUIRED. A security token that represents the identity of the party on
	// behalf of whom the request is being made.
	SubjectToken string
	// REQUIRED. An identifier, that indicates the type of the security token in
	// the "subject_token" parameter.
	SubjectTokenType string
	// OPTIONAL. A security token that represents the identity of the acting party.
	ActorToken string
	// An identifier, that indicates the type of the security token in the
	// "actor_token" parameter.
	ActorTokenType string
}

// Client interface defines the clients need to implement to talk to CA for CSR.
// The Agent will create a key pair and a CSR, and use an implementation of this
// interface to get back a signed certificate. There is no guarantee that the SAN
// in the request will be returned - server may replace it.
type Client interface {
	CSRSign(csrPEM []byte, certValidTTLInSec int64) ([]string, error)
	Close()
	// Retrieve CA root certs If CA publishes API endpoint for this
	GetRootCertBundle() ([]string, error)
}

// SecretManager defines secrets management interface which is used by SDS.
type SecretManager interface {
	// GenerateSecret generates new secret for the given resource.
	//
	// The current implementation also watched the generated secret and trigger a callback when it is
	// near expiry. It will constructs the SAN based on the token's 'sub' claim, expected to be in
	// the K8S format. No other JWTs are currently supported due to client logic. If JWT is
	// missing/invalid, the resourceName is used.
	GenerateSecret(resourceName string) (*SecretItem, error)
}

// TokenExchanger provides common interfaces so that authentication providers could choose to implement their specific logic.
type TokenExchanger interface {
	// ExchangeToken provides a common interface to exchange an existing token for a new one.
	ExchangeToken(serviceAccountToken string) (string, error)
}

// SecretItem is the cached item in in-memory secret store.
type SecretItem struct {
	CertificateChain []byte
	PrivateKey       []byte

	RootCert []byte

	// ResourceName passed from envoy SDS discovery request.
	// "ROOTCA" for root cert request, "default" for key/cert request.
	ResourceName string

	CreatedTime time.Time

	ExpireTime time.Time
}

type CredFetcher interface {
	// GetPlatformCredential fetches workload credential provided by the platform.
	GetPlatformCredential() (string, error)

	// GetIdentityProvider returns the name of the IdentityProvider that can authenticate the workload credential.
	GetIdentityProvider() string

	// Stop releases resources and cleans up.
	Stop()
}

// AuthSource represents where authentication result is derived from.
type AuthSource int

const (
	AuthSourceClientCertificate AuthSource = iota
	AuthSourceIDToken
)

const (
	authorizationMeta = "authorization"
)

type AuthContext struct {
	// grpc context
	GrpcContext context.Context
	// http request
	Request *http.Request
}

// RemoteAddress returns the authenticated remote address from AuthContext.
func (ac *AuthContext) RemoteAddress() string {
	if ac.GrpcContext != nil {
		return GetConnectionAddress(ac.GrpcContext)
	} else if ac.Request != nil {
		return ac.Request.RemoteAddr
	}
	return ""
}

// Header returns the authenticated remote address from AuthContext.
func (ac *AuthContext) Header(header string) []string {
	if ac.GrpcContext != nil {
		if meta, ok := metadata.FromIncomingContext(ac.GrpcContext); ok {
			return meta.Get(header)
		}
	} else if ac.Request != nil {
		return ac.Request.Header.Values(header)
	}
	return nil
}

// Caller carries the identity and authentication source of a caller.
type Caller struct {
	AuthSource AuthSource
	Identities []string

	KubernetesInfo KubernetesInfo
}

// KubernetesInfo defines Kubernetes specific information extracted from the caller.
// This involves additional metadata about the caller beyond just its SPIFFE identity.
type KubernetesInfo struct {
	PodName           string
	PodNamespace      string
	PodUID            string
	PodServiceAccount string
}

func (k KubernetesInfo) String() string {
	return fmt.Sprintf("Pod{Name: %s, Namespace: %s, UID: %s, ServiceAccount: %s}", k.PodName, k.PodNamespace, k.PodUID, k.PodServiceAccount)
}

// Authenticator determines the caller identity based on request context.
type Authenticator interface {
	Authenticate(ctx AuthContext) (*Caller, error)
	AuthenticatorType() string
}

// AuthenticationManager orchestrates all authenticators to perform authentication.
type AuthenticationManager struct {
	Authenticators []Authenticator
	// authFailMsgs contains list of messages that authenticator wants to record - mainly used for logging.
	authFailMsgs []string
}

// Authenticate loops through all the configured Authenticators and returns if one of the authenticator succeeds.
func (am *AuthenticationManager) Authenticate(ctx context.Context) *Caller {
	req := AuthContext{GrpcContext: ctx}
	for _, authn := range am.Authenticators {
		u, err := authn.Authenticate(req)
		if u != nil && len(u.Identities) > 0 && err == nil {
			securityLog.Debugf("Authentication successful through auth source %v", u.AuthSource)
			return u
		}
		am.authFailMsgs = append(am.authFailMsgs, fmt.Sprintf("Authenticator %s: %v", authn.AuthenticatorType(), err))
	}
	return nil
}

func GetConnectionAddress(ctx context.Context) string {
	peerInfo, ok := peer.FromContext(ctx)
	peerAddr := "unknown"
	if ok {
		peerAddr = peerInfo.Addr.String()
	}
	return peerAddr
}

func (am *AuthenticationManager) FailedMessages() string {
	return strings.Join(am.authFailMsgs, "; ")
}

func ExtractBearerToken(ctx context.Context) (string, error) {
	md, ok := metadata.FromIncomingContext(ctx)
	if !ok {
		return "", fmt.Errorf("no metadata is attached")
	}

	authHeader, exists := md[authorizationMeta]
	if !exists {
		return "", fmt.Errorf("no HTTP authorization header exists")
	}

	for _, value := range authHeader {
		if strings.HasPrefix(value, BearerTokenPrefix) {
			return strings.TrimPrefix(value, BearerTokenPrefix), nil
		}
	}

	return "", fmt.Errorf("no bearer token exists in HTTP authorization header")
}

func ExtractRequestToken(req *http.Request) (string, error) {
	value := req.Header.Get(authorizationMeta)
	if value == "" {
		return "", fmt.Errorf("no HTTP authorization header exists")
	}

	if strings.HasPrefix(value, BearerTokenPrefix) {
		return strings.TrimPrefix(value, BearerTokenPrefix), nil
	}
	if strings.HasPrefix(value, K8sTokenPrefix) {
		return strings.TrimPrefix(value, K8sTokenPrefix), nil
	}

	return "", fmt.Errorf("no bearer token exists in HTTP authorization header")
}

// GetOSRootFilePath returns the first file path detected from a list of known CA certificate file paths.
// If none of the known CA certificate files are found, a warning in printed and an empty string is returned.
func GetOSRootFilePath() string {
	// Get and store the OS CA certificate path for Linux systems
	// Source of CA File Paths: https://golang.org/src/crypto/x509/root_linux.go
	certFiles := []string{
		"/etc/ssl/certs/ca-certificates.crt",                // Debian/Ubuntu/Gentoo etc.
		"/etc/pki/tls/certs/ca-bundle.crt",                  // Fedora/RHEL 6
		"/etc/ssl/ca-bundle.pem",                            // OpenSUSE
		"/etc/pki/tls/cacert.pem",                           // OpenELEC
		"/etc/pki/ca-trust/extracted/pem/tls-ca-bundle.pem", // CentOS/RHEL 7
		"/etc/ssl/cert.pem",                                 // Alpine Linux
		"/usr/local/etc/ssl/cert.pem",                       // FreeBSD
		"/etc/ssl/certs/ca-certificates",                    // Talos Linux
	}

	for _, cert := range certFiles {
		if _, err := os.Stat(cert); err == nil {
			istiolog.Debugf("Using OS CA certificate for proxy: %s", cert)
			return cert
		}
	}
	istiolog.Warn("OS CA Cert could not be found for agent")
	return ""
}

// CheckWorkloadCertificate returns true when the workload certificate
// files are present under the provided paths. Otherwise, return false.
func CheckWorkloadCertificate(certChainFilePath, keyFilePath, rootCertFilePath string) bool {
	if _, err := os.Stat(certChainFilePath); err != nil {
		return false
	}
	if _, err := os.Stat(keyFilePath); err != nil {
		return false
	}
	if _, err := os.Stat(rootCertFilePath); err != nil {
		return false
	}
	return true
}

type SdsCertificateConfig struct {
	CertificatePath   string
	PrivateKeyPath    string
	CaCertificatePath string
}

const (
	ResourceSeparator = "~"
)

// GetResourceName converts a SdsCertificateConfig to a string to be used as an SDS resource name
func (s SdsCertificateConfig) GetResourceName() string {
	if s.IsKeyCertificate() {
		return "file-cert:" + s.CertificatePath + ResourceSeparator + s.PrivateKeyPath // Format: file-cert:%s~%s
	}
	return ""
}

// GetRootResourceName converts a SdsCertificateConfig to a string to be used as an SDS resource name for the root
func (s SdsCertificateConfig) GetRootResourceName() string {
	if s.IsRootCertificate() {
		return "file-root:" + s.CaCertificatePath // Format: file-root:%s
	}
	return ""
}

// IsRootCertificate returns true if this config represents a root certificate config.
func (s SdsCertificateConfig) IsRootCertificate() bool {
	return s.CaCertificatePath != ""
}

// IsKeyCertificate returns true if this config represents key certificate config.
func (s SdsCertificateConfig) IsKeyCertificate() bool {
	return s.CertificatePath != "" && s.PrivateKeyPath != ""
}

// SdsCertificateConfigFromResourceName converts the provided resource name into a SdsCertificateConfig
// If the resource name is not valid, false is returned.
func SdsCertificateConfigFromResourceName(resource string) (SdsCertificateConfig, bool) {
	if strings.HasPrefix(resource, "file-cert:") {
		filesString := strings.TrimPrefix(resource, "file-cert:")
		split := strings.Split(filesString, ResourceSeparator)
		if len(split) != 2 {
			return SdsCertificateConfig{}, false
		}
		return SdsCertificateConfig{split[0], split[1], ""}, true
	} else if strings.HasPrefix(resource, "file-root:") {
		filesString := strings.TrimPrefix(resource, "file-root:")
		split := strings.Split(filesString, ResourceSeparator)

		if len(split) != 1 {
			return SdsCertificateConfig{}, false
		}
		return SdsCertificateConfig{"", "", split[0]}, true
	} else {
		return SdsCertificateConfig{}, false
	}
}

// SdsCertificateConfigFromResourceNameForOSCACert converts the OS resource name into a SdsCertificateConfig
func SdsCertificateConfigFromResourceNameForOSCACert(resource string) (SdsCertificateConfig, bool) {
	if resource == "" {
		return SdsCertificateConfig{}, false
	}
	return SdsCertificateConfig{"", "", resource}, true
}<|MERGE_RESOLUTION|>--- conflicted
+++ resolved
@@ -139,15 +139,11 @@
 	K8sTokenPrefix = "Istio "
 
 	// CertSigner info
-<<<<<<< HEAD
-	CertSigner           = "CertSigner"
-=======
 	CertSigner = "CertSigner"
 
 	// ImpersonatedIdentity declares the identity we are requesting a certificate on behalf of.
 	// This is constrained to only allow identities in CATrustedNodeAccounts, and only to impersonate identities
 	// on their node.
->>>>>>> 5ef5fbda
 	ImpersonatedIdentity = "ImpersonatedIdentity"
 )
 
