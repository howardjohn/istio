--- conflicted
+++ resolved
@@ -156,11 +156,7 @@
     group: ""
     builtin: true
 
-<<<<<<< HEAD
-  - name: "k8s/extensions/v1beta1/ingresses"
-=======
   - name: "k8s/networking/v1/ingresses"
->>>>>>> 5ef5fbda
     kind: "Ingress"
     group: "networking.k8s.io"
     builtin: true
