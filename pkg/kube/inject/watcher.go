// Copyright Istio Authors
//
// Licensed under the Apache License, Version 2.0 (the "License");
// you may not use this file except in compliance with the License.
// You may obtain a copy of the License at
//
//     http://www.apache.org/licenses/LICENSE-2.0
//
// Unless required by applicable law or agreed to in writing, software
// distributed under the License is distributed on an "AS IS" BASIS,
// WITHOUT WARRANTIES OR CONDITIONS OF ANY KIND, either express or implied.
// See the License for the specific language governing permissions and
// limitations under the License.

package inject

import (
	"context"
	"fmt"
	"path/filepath"
	"time"

	"github.com/fsnotify/fsnotify"
<<<<<<< HEAD
	"go.uber.org/multierr"
=======
	"github.com/hashicorp/go-multierror"
>>>>>>> 5ef5fbda
	v1 "k8s.io/api/core/v1"
	metav1 "k8s.io/apimachinery/pkg/apis/meta/v1"

	"istio.io/istio/pkg/kube"
	"istio.io/istio/pkg/kube/watcher/configmapwatcher"
	"istio.io/istio/pkg/util/istiomultierror"
	"istio.io/pkg/log"
)

// Watcher watches for and reacts to injection config updates.
type Watcher interface {
	// SetHandler sets the handler that is run when the config changes.
	// Must call this before Run.
	SetHandler(func(*Config, string) error)

	// Run starts the Watcher. Must call this after SetHandler.
	Run(<-chan struct{})

	// Get returns the sidecar and values configuration.
	Get() (*Config, string, error)
}

var _ Watcher = &fileWatcher{}

var _ Watcher = &configMapWatcher{}

type fileWatcher struct {
	watcher    *fsnotify.Watcher
	configFile string
	valuesFile string
	handler    func(*Config, string) error
}

type configMapWatcher struct {
	c         *configmapwatcher.Controller
	client    kube.Client
	namespace string
	name      string
	configKey string
	valuesKey string
	handler   func(*Config, string) error
}

// NewFileWatcher creates a Watcher for local config and values files.
func NewFileWatcher(configFile, valuesFile string) (Watcher, error) {
	watcher, err := fsnotify.NewWatcher()
	if err != nil {
		return nil, err
	}
	// watch the parent directory of the target files so we can catch
	// symlink updates of k8s ConfigMaps volumes.
	watchDir, _ := filepath.Split(configFile)
	if err := watcher.Add(watchDir); err != nil {
		return nil, fmt.Errorf("could not watch %v: %v", watchDir, err)
	}
	return &fileWatcher{
		watcher:    watcher,
		configFile: configFile,
		valuesFile: valuesFile,
	}, nil
}

func (w *fileWatcher) Run(stop <-chan struct{}) {
	defer w.watcher.Close()
	var timerC <-chan time.Time
	for {
		select {
		case <-timerC:
			timerC = nil
			sidecarConfig, valuesConfig, err := w.Get()
			if err != nil {
				log.Errorf("update error: %v", err)
				break
			}
			if w.handler != nil {
				if err := w.handler(sidecarConfig, valuesConfig); err != nil {
					log.Errorf("update error: %v", err)
				}
			}
		case event, ok := <-w.watcher.Events:
			if !ok {
				return
			}
			log.Debugf("Injector watch update: %+v", event)
			// use a timer to debounce configuration updates
			if (event.Has(fsnotify.Write) || event.Has(fsnotify.Create)) && timerC == nil {
				timerC = time.After(watchDebounceDelay)
			}
		case err, ok := <-w.watcher.Errors:
			if !ok {
				return
			}
			log.Errorf("Watcher error: %v", err)
		case <-stop:
			return
		}
	}
}

func (w *fileWatcher) Get() (*Config, string, error) {
	return loadConfig(w.configFile, w.valuesFile)
}

func (w *fileWatcher) SetHandler(handler func(*Config, string) error) {
	w.handler = handler
}

// NewConfigMapWatcher creates a new Watcher for changes to the given ConfigMap.
func NewConfigMapWatcher(client kube.Client, namespace, name, configKey, valuesKey string) Watcher {
	w := &configMapWatcher{
		client:    client,
		namespace: namespace,
		name:      name,
		configKey: configKey,
		valuesKey: valuesKey,
	}
	w.c = configmapwatcher.NewController(client, namespace, name, func(cm *v1.ConfigMap) {
		sidecarConfig, valuesConfig, err := readConfigMap(cm, configKey, valuesKey)
		if err != nil {
			log.Warnf("failed to read injection config from ConfigMap: %v", err)
			return
		}
		if w.handler != nil {
			if err := w.handler(sidecarConfig, valuesConfig); err != nil {
				log.Errorf("update error: %v", err)
			}
		}
	})
	return w
}

func (w *configMapWatcher) Run(stop <-chan struct{}) {
	w.c.Run(stop)
}

func (w *configMapWatcher) Get() (*Config, string, error) {
	cms := w.client.Kube().CoreV1().ConfigMaps(w.namespace)
	cm, err := cms.Get(context.TODO(), w.name, metav1.GetOptions{})
	if err != nil {
		return nil, "", err
	}
	return readConfigMap(cm, w.configKey, w.valuesKey)
}

func (w *configMapWatcher) SetHandler(handler func(*Config, string) error) {
	w.handler = handler
}

func readConfigMap(cm *v1.ConfigMap, configKey, valuesKey string) (*Config, string, error) {
	if cm == nil {
		return nil, "", fmt.Errorf("no ConfigMap found")
	}

	configYaml, exists := cm.Data[configKey]
	if !exists {
		return nil, "", fmt.Errorf("missing ConfigMap config key %q", configKey)
	}
	c, err := unmarshalConfig([]byte(configYaml))
	if err != nil {
		return nil, "", fmt.Errorf("failed reading config: %v. YAML:\n%s", err, configYaml)
	}

	valuesConfig, exists := cm.Data[valuesKey]
	if !exists {
		return nil, "", fmt.Errorf("missing ConfigMap values key %q", valuesKey)
	}
	return c, valuesConfig, nil
}

// WatcherMultiCast allows multiple event handlers to register for the same watcher,
// simplifying injector based controllers.
type WatcherMulticast struct {
	handlers []func(*Config, string) error
	impl     Watcher
	Get      func() WebhookConfig
}

func NewMulticast(impl Watcher, getter func() WebhookConfig) *WatcherMulticast {
	res := &WatcherMulticast{
		impl: impl,
		Get:  getter,
	}
	impl.SetHandler(func(c *Config, s string) error {
<<<<<<< HEAD
		var err error
		for _, h := range res.handlers {
			multierr.AppendInto(&err, h(c, s))
		}
		return err
=======
		err := istiomultierror.New()
		for _, h := range res.handlers {
			err = multierror.Append(err, h(c, s))
		}
		return err.ErrorOrNil()
>>>>>>> 5ef5fbda
	})
	return res
}

// SetHandler sets the handler that is run when the config changes.
// Must call this before Run.
func (wm *WatcherMulticast) AddHandler(handler func(*Config, string) error) {
	wm.handlers = append(wm.handlers, handler)
}<|MERGE_RESOLUTION|>--- conflicted
+++ resolved
@@ -21,11 +21,7 @@
 	"time"
 
 	"github.com/fsnotify/fsnotify"
-<<<<<<< HEAD
-	"go.uber.org/multierr"
-=======
 	"github.com/hashicorp/go-multierror"
->>>>>>> 5ef5fbda
 	v1 "k8s.io/api/core/v1"
 	metav1 "k8s.io/apimachinery/pkg/apis/meta/v1"
 
@@ -209,19 +205,11 @@
 		Get:  getter,
 	}
 	impl.SetHandler(func(c *Config, s string) error {
-<<<<<<< HEAD
-		var err error
-		for _, h := range res.handlers {
-			multierr.AppendInto(&err, h(c, s))
-		}
-		return err
-=======
 		err := istiomultierror.New()
 		for _, h := range res.handlers {
 			err = multierror.Append(err, h(c, s))
 		}
 		return err.ErrorOrNil()
->>>>>>> 5ef5fbda
 	})
 	return res
 }
