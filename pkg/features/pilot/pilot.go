//  Copyright 2018 Istio Authors
//
// Licensed under the Apache License, Version 2.0 (the "License");
// you may not use this file except in compliance with the License.
// You may obtain a copy of the License at
//
//     http://www.apache.org/licenses/LICENSE-2.0
//
// Unless required by applicable law or agreed to in writing, software
// distributed under the License is distributed on an "AS IS" BASIS,
// WITHOUT WARRANTIES OR CONDITIONS OF ANY KIND, either express or implied.
// See the License for the specific language governing permissions and
// limitations under the License.

package pilot

import (
	"strconv"
	"time"

	"istio.io/istio/pkg/env"
	"istio.io/istio/pkg/log"
)

var (
	// CertDir is the default location for mTLS certificates used by pilot.
	// Defaults to /etc/certs, matching k8s template. Can be used if you run pilot
	// as a regular user on a VM or test environment.
	CertDir = env.RegisterStringVar("PILOT_CERT_DIR", "", "").Get()

	// MaxConcurrentStreams indicates pilot max grpc concurrent streams.
	// Default is 100000.
	MaxConcurrentStreams = env.RegisterIntVar("ISTIO_GPRC_MAXSTREAMS", 100000, "").Get()

	// TraceSampling sets mesh-wide trace sampling
	// percentage, should be 0.0 - 100.0 Precision to 0.01
	// Default is 100%, not recommended for production use.
	TraceSampling = env.RegisterFloatVar("PILOT_TRACE_SAMPLING", 100.0, "").Get()

	// PushThrottle limits the qps of the actual push. Default is 10 pushes per second.
	// On larger machines you can increase this to get faster push.
	PushThrottle = env.RegisterIntVar("PILOT_PUSH_THROTTLE", 10, "").Get()

	// PushBurst limits the burst of the actual push. Default is 100.
	PushBurst = env.RegisterIntVar("PILOT_PUSH_BURST", 100, "").Get()

	// DebugConfigs controls saving snapshots of configs for /debug/adsz.
	// Defaults to false, can be enabled with PILOT_DEBUG_ADSZ_CONFIG=1
	// For larger clusters it can increase memory use and GC - useful for small tests.
	DebugConfigs = env.RegisterBoolVar("PILOT_DEBUG_ADSZ_CONFIG", false, "").Get()

	// RefreshDuration is the duration of periodic refresh, in case events or cache invalidation fail.
	// Example: "300ms", "10s" or "2h45m".
	// Default is 0 (disabled).
	RefreshDuration = env.RegisterDurationVar("V2_REFRESH", 0, "").Get()

	// DebounceAfter is the delay added to events to wait
	// after a registry/config event for debouncing.
	// This will delay the push by at least this interval, plus
	// the time getting subsequent events. If no change is
	// detected the push will happen, otherwise we'll keep
	// delaying until things settle.
	// Default is 100ms, Example: "300ms", "10s" or "2h45m".
	DebounceAfter = env.RegisterDurationVar("PILOT_DEBOUNCE_AFTER", 100*time.Millisecond, "").Get()

	// DebounceMax is the maximum time to wait for events
	// while debouncing. Defaults to 10 seconds. If events keep
	// showing up with no break for this time, we'll trigger a push.
	// Default is 10s, Example: "300ms", "10s" or "2h45m".
	DebounceMax = env.RegisterDurationVar("PILOT_DEBOUNCE_MAX", 10*time.Second, "").Get()

	// DisableEDSIsolation provides an option to disable the feature
	// of EDS isolation which is enabled by default from Istio 1.1 and
	// go back to the legacy behavior of previous releases.
	// If not set, Pilot will return the endpoints for a proxy in an isolated namespace.
	// Set the environment variable to any value to disable.
	DisableEDSIsolation = env.RegisterStringVar("PILOT_DISABLE_EDS_ISOLATION", "", "").Get()

	// BaseDir is the base directory for locating configs.
	// File based certificates are located under $BaseDir/etc/certs/. If not set, the original 1.0 locations will
	// be used, "/"
	BaseDir = "BASE"

	// HTTP10 enables the use of HTTP10 in the outbound HTTP listeners, to support legacy applications.
	// Will add "accept_http_10" to http outbound listeners. Can also be set only for specific sidecars via meta.
	//
	// Alpha in 1.1, may become the default or be turned into a Sidecar API or mesh setting. Only applies to namespaces
	// where Sidecar is enabled.
	HTTP10 = env.RegisterBoolVar("PILOT_HTTP10", false, "").Get()

	// TerminationDrainDuration is the amount of time allowed for connections to complete on pilot-agent shutdown.
	// On receiving SIGTERM or SIGINT, pilot-agent tells the active Envoy to start draining,
	// preventing any new connections and allowing existing connections to complete. It then
	// sleeps for the TerminationDrainDuration and then kills any remaining active Envoy processes.
	terminationDrainDurationVar = env.RegisterStringVar("TERMINATION_DRAIN_DURATION_SECONDS", "", "")
	TerminationDrainDuration    = func() time.Duration {
		defaultDuration := time.Second * 5
		if terminationDrainDurationVar.Get() == "" {
			return defaultDuration
		}
		duration, err := strconv.Atoi(terminationDrainDurationVar.Get())
		if err != nil {
			log.Warnf("unable to parse env var %v, using default of %v.", terminationDrainDurationVar.Get(), defaultDuration)
			return defaultDuration
		}
		return time.Second * time.Duration(duration)
	}

	// EnableCDSPrecomputation provides an option to enable precomputation
	// of CDS output for all namespaces at the start of a push cycle.
	// While it reduces CPU, it comes at the cost of increased memory usage
	enableCDSPrecomputationVar = env.RegisterStringVar("PILOT_ENABLE_CDS_PRECOMPUTATION", "", "")
	EnableCDSPrecomputation    = func() bool {
		return len(enableCDSPrecomputationVar.Get()) != 0
	}

	// EnableLocalityLoadBalancing provides an option to enable the LocalityLoadBalancerSetting feature
	// as well as prioritizing the sending of traffic to a local locality. Set the environment variable to any value to enable.
	// This is an experimental feature.
	enableLocalityLoadBalancingVar = env.RegisterStringVar("PILOT_ENABLE_LOCALITY_LOAD_BALANCING", "", "")
	EnableLocalityLoadBalancing    = func() bool {
		return len(enableLocalityLoadBalancingVar.Get()) != 0
	}

	// EnableWaitCacheSync provides an option to specify whether it should wait
	// for cache sync before Pilot bootstrap. Set env PILOT_ENABLE_WAIT_CACHE_SYNC = 0 to disable it.
	EnableWaitCacheSync = env.RegisterStringVar("PILOT_ENABLE_WAIT_CACHE_SYNC", "", "").Get() != "0"

<<<<<<< HEAD
	enableFallthroughRouteVar = env.RegisterBoolVar(
		"PILOT_ENABLE_FALLTHROUGH_ROUTE",
		false,
		"EnableFallthroughRoute provides an option to add a final wildcard match for routes. "+
			"When ALLOW_ANY traffic policy is used, a Passthrough cluster is used. "+
			"When REGISTRY_ONLY traffic policy is used, a 502 error is returned.",
	)
	EnableFallthroughRoute = enableFallthroughRouteVar.Get
=======
	// EnableFallthroughRoute provides an option to add a final wildcard match for routes.
	// When ALLOW_ANY traffic policy is used, a Passthrough cluster is used.
	// When REGISTRY_ONLY traffic policy is used, a 502 error is returned.
	EnableFallthroughRoute = func() bool {
		val, set := os.LookupEnv("PILOT_ENABLE_FALLTHROUGH_ROUTE")
		return val == "1" || !set
	}
>>>>>>> 68b50da7

	// DisableXDSMarshalingToAny provides an option to disable the "xDS marshaling to Any" feature ("on" by default).
	disableXDSMarshalingToAnyVar = env.RegisterStringVar("PILOT_DISABLE_XDS_MARSHALING_TO_ANY", "", "")
	DisableXDSMarshalingToAny    = func() bool {
		return disableXDSMarshalingToAnyVar.Get() == "1"
	}
)

var (
	// TODO: define all other default ports here, add docs

	// DefaultPortHTTPProxy is used as for HTTP PROXY mode. Can be overridden by ProxyHttpPort in mesh config.
	DefaultPortHTTPProxy = 15002
)<|MERGE_RESOLUTION|>--- conflicted
+++ resolved
@@ -126,24 +126,14 @@
 	// for cache sync before Pilot bootstrap. Set env PILOT_ENABLE_WAIT_CACHE_SYNC = 0 to disable it.
 	EnableWaitCacheSync = env.RegisterStringVar("PILOT_ENABLE_WAIT_CACHE_SYNC", "", "").Get() != "0"
 
-<<<<<<< HEAD
 	enableFallthroughRouteVar = env.RegisterBoolVar(
 		"PILOT_ENABLE_FALLTHROUGH_ROUTE",
-		false,
+		true,
 		"EnableFallthroughRoute provides an option to add a final wildcard match for routes. "+
 			"When ALLOW_ANY traffic policy is used, a Passthrough cluster is used. "+
 			"When REGISTRY_ONLY traffic policy is used, a 502 error is returned.",
 	)
 	EnableFallthroughRoute = enableFallthroughRouteVar.Get
-=======
-	// EnableFallthroughRoute provides an option to add a final wildcard match for routes.
-	// When ALLOW_ANY traffic policy is used, a Passthrough cluster is used.
-	// When REGISTRY_ONLY traffic policy is used, a 502 error is returned.
-	EnableFallthroughRoute = func() bool {
-		val, set := os.LookupEnv("PILOT_ENABLE_FALLTHROUGH_ROUTE")
-		return val == "1" || !set
-	}
->>>>>>> 68b50da7
 
 	// DisableXDSMarshalingToAny provides an option to disable the "xDS marshaling to Any" feature ("on" by default).
 	disableXDSMarshalingToAnyVar = env.RegisterStringVar("PILOT_DISABLE_XDS_MARSHALING_TO_ANY", "", "")
