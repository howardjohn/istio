--- conflicted
+++ resolved
@@ -10,11 +10,7 @@
     operator.istio.io/component: "Cni"
 rules:
 - apiGroups: [""]
-<<<<<<< HEAD
-  resources: ["pods","nodes","namespaces","configmaps"]
-=======
   resources: ["pods","nodes","namespaces"]
->>>>>>> 5ef5fbda
   verbs: ["get", "list", "watch"]
 ---
 {{- if .Values.cni.repair.enabled }}
