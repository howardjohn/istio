--- conflicted
+++ resolved
@@ -1339,7 +1339,6 @@
           securityContext:
             fsGroup: 1337
           {{- end }}
-<<<<<<< HEAD
       waypoint: |
         apiVersion: v1
         kind: ServiceAccount
@@ -1552,8 +1551,6 @@
                 - name: {{ . }}
                 {{- end }}
               {{- end }}
-=======
->>>>>>> 5ef5fbda
       kube-gateway: |
         apiVersion: v1
         kind: ServiceAccount
@@ -1990,25 +1987,6 @@
     verbs: [ "get", "watch", "list", "update", "patch", "create", "delete" ]
     resources: [ "serviceaccounts"]
 ---
-# Source: istiod/templates/clusterrole.yaml
-apiVersion: rbac.authorization.k8s.io/v1
-kind: ClusterRole
-metadata:
-  name: istiod-waypoint-controller-istio-system
-  labels:
-    app: istiod
-    release: istio
-rules:
-- apiGroups: [""]
-  verbs: [ "get", "watch", "list", "update", "patch", "create", "delete" ]
-  resources: [ "pods"]
-- apiGroups: [""]
-  verbs: [ "get", "watch", "list", "update", "patch", "create", "delete" ]
-  resources: [ "services"]
-- apiGroups: [""]
-  verbs: [ "get", "watch", "list", "update", "patch", "create", "delete" ]
-  resources: [ "serviceaccounts"]
----
 # Source: istiod/templates/reader-clusterrole.yaml
 apiVersion: rbac.authorization.k8s.io/v1
 kind: ClusterRole
@@ -2053,9 +2031,6 @@
   - apiGroups: ["authorization.k8s.io"]
     resources: ["subjectaccessreviews"]
     verbs: ["create"]
-  - apiGroups: [""]
-    verbs: [ "get", "watch", "list", "update", "patch", "create", "delete" ]
-    resources: [ "pods", "namespaces", "serviceaccounts"]
 ---
 # Source: istiod/templates/clusterrolebinding.yaml
 apiVersion: rbac.authorization.k8s.io/v1
@@ -2086,23 +2061,6 @@
   apiGroup: rbac.authorization.k8s.io
   kind: ClusterRole
   name: istiod-gateway-controller-istio-system
-subjects:
-- kind: ServiceAccount
-  name: istiod
-  namespace: istio-system
----
-# Source: istiod/templates/clusterrolebinding.yaml
-apiVersion: rbac.authorization.k8s.io/v1
-kind: ClusterRoleBinding
-metadata:
-  name: istiod-waypoint-controller-istio-system
-  labels:
-    app: istiod
-    release: istio
-roleRef:
-  apiGroup: rbac.authorization.k8s.io
-  kind: ClusterRole
-  name: istiod-waypoint-controller-istio-system
 subjects:
 - kind: ServiceAccount
   name: istiod
@@ -2268,9 +2226,6 @@
             periodSeconds: 3
             timeoutSeconds: 5
           env:
-          # TODO: dynamically turn autolabel on/off based on meshconfig api
-          - name: AMBIENT_AUTO_LABEL
-            value: "true"
           - name: REVISION
             value: "default"
           - name: JWT_POLICY
