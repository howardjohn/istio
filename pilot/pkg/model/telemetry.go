// Copyright Istio Authors
//
// Licensed under the Apache License, Version 2.0 (the "License");
// you may not use this file except in compliance with the License.
// You may obtain a copy of the License at
//
//     http://www.apache.org/licenses/LICENSE-2.0
//
// Unless required by applicable law or agreed to in writing, software
// distributed under the License is distributed on an "AS IS" BASIS,
// WITHOUT WARRANTIES OR CONDITIONS OF ANY KIND, either express or implied.
// See the License for the specific language governing permissions and
// limitations under the License.

package model

import (
	"fmt"
	"sort"
	"strings"
	"sync"
	"time"

	udpa "github.com/cncf/xds/go/udpa/type/v1"
	accesslog "github.com/envoyproxy/go-control-plane/envoy/config/accesslog/v3"
	listener "github.com/envoyproxy/go-control-plane/envoy/config/listener/v3"
	httpwasm "github.com/envoyproxy/go-control-plane/envoy/extensions/filters/http/wasm/v3"
	hcm "github.com/envoyproxy/go-control-plane/envoy/extensions/filters/network/http_connection_manager/v3"
	wasmfilter "github.com/envoyproxy/go-control-plane/envoy/extensions/filters/network/wasm/v3"
	wasm "github.com/envoyproxy/go-control-plane/envoy/extensions/wasm/v3"
	"google.golang.org/protobuf/types/known/anypb"
	"google.golang.org/protobuf/types/known/durationpb"
	"google.golang.org/protobuf/types/known/structpb"
	wrappers "google.golang.org/protobuf/types/known/wrapperspb"

	sd "istio.io/api/envoy/extensions/stackdriver/config/v1alpha1"
	"istio.io/api/envoy/extensions/stats"
	meshconfig "istio.io/api/mesh/v1alpha1"
	tpb "istio.io/api/telemetry/v1alpha1"
	"istio.io/istio/pilot/pkg/networking"
	"istio.io/istio/pilot/pkg/util/protoconv"
	"istio.io/istio/pkg/config/labels"
	"istio.io/istio/pkg/config/schema/collections"
	"istio.io/istio/pkg/config/xds"
	"istio.io/istio/pkg/util/protomarshal"
	"istio.io/istio/pkg/util/sets"
	istiolog "istio.io/pkg/log"
)

var telemetryLog = istiolog.RegisterScope("telemetry", "Istio Telemetry", 0)

// Telemetry holds configuration for Telemetry API resources.
type Telemetry struct {
	Name      string         `json:"name"`
	Namespace string         `json:"namespace"`
	Spec      *tpb.Telemetry `json:"spec"`
}

// Telemetries organizes Telemetry configuration by namespace.
type Telemetries struct {
	// Maps from namespace to the Telemetry configs.
	NamespaceToTelemetries map[string][]Telemetry `json:"namespace_to_telemetries"`

	// The name of the root namespace.
	RootNamespace string `json:"root_namespace"`

	// Computed meshConfig
	meshConfig *meshconfig.MeshConfig

	// computedMetricsFilters contains the set of cached HCM/listener filters for the metrics portion.
	// These filters are extremely costly, as we insert them into every listener on every proxy, and to
	// generate them we need to merge many telemetry specs and perform 2 Any marshals.
	// To improve performance, we store a cache based on the Telemetries that impacted the filter, as well as
	// its class and protocol. This is protected by mu.
	// Currently, this only applies to metrics, but a similar concept can likely be applied to logging and
	// tracing for performance.
	// The computedMetricsFilters lifetime is bound to the Telemetries object. During a push context
	// creation, we will preserve the Telemetries (and thus the cache) if not Telemetries are modified.
	// As result, this cache will live until any Telemetry is modified.
	computedMetricsFilters map[metricsKey]any
	computedLoggingConfig  map[loggingKey][]LoggingConfig
	mu                     sync.Mutex
}

// telemetryKey defines a key into the computedMetricsFilters cache.
type telemetryKey struct {
	// Root stores the Telemetry in the root namespace, if any
	Root NamespacedName
	// Namespace stores the Telemetry in the root namespace, if any
	Namespace NamespacedName
	// Workload stores the Telemetry in the root namespace, if any
	Workload NamespacedName
}

// loggingKey defines a key into the computedLoggingConfig cache.
type loggingKey struct {
	telemetryKey
	Class    networking.ListenerClass
	Protocol networking.ListenerProtocol
}

// metricsKey defines a key into the computedMetricsFilters cache.
type metricsKey struct {
	telemetryKey
	Class     networking.ListenerClass
	Protocol  networking.ListenerProtocol
	ProxyType NodeType
}

// getTelemetries returns the Telemetry configurations for the given environment.
func getTelemetries(env *Environment) (*Telemetries, error) {
	telemetries := &Telemetries{
		NamespaceToTelemetries: map[string][]Telemetry{},
		RootNamespace:          env.Mesh().GetRootNamespace(),
		meshConfig:             env.Mesh(),
		computedMetricsFilters: map[metricsKey]any{},
		computedLoggingConfig:  map[loggingKey][]LoggingConfig{},
	}

	fromEnv, err := env.List(collections.IstioTelemetryV1Alpha1Telemetries.Resource().GroupVersionKind(), NamespaceAll)
	if err != nil {
		return nil, err
	}
	sortConfigByCreationTime(fromEnv)
	for _, config := range fromEnv {
		telemetry := Telemetry{
			Name:      config.Name,
			Namespace: config.Namespace,
			Spec:      config.Spec.(*tpb.Telemetry),
		}
		telemetries.NamespaceToTelemetries[config.Namespace] = append(telemetries.NamespaceToTelemetries[config.Namespace], telemetry)
	}

	return telemetries, nil
}

type metricsConfig struct {
	ClientMetrics     metricConfig
	ServerMetrics     metricConfig
	ReportingInterval *durationpb.Duration
}

type metricConfig struct {
	// if ture, do not add filter to chain
	Disabled  bool
	Overrides []metricsOverride
}

type telemetryFilterConfig struct {
	metricsConfig
	Provider      *meshconfig.MeshConfig_ExtensionProvider
	Metrics       bool
	AccessLogging bool
	LogsFilter    *tpb.AccessLogging_Filter
	NodeType      NodeType
}

func (t telemetryFilterConfig) MetricsForClass(c networking.ListenerClass) metricConfig {
	switch c {
	case networking.ListenerClassGateway:
		return t.ClientMetrics
	case networking.ListenerClassSidecarInbound:
		return t.ServerMetrics
	case networking.ListenerClassSidecarOutbound:
		return t.ClientMetrics
	default:
		return t.ClientMetrics
	}
}

type metricsOverride struct {
	Name     string
	Disabled bool
	Tags     []tagOverride
}

type tagOverride struct {
	Name   string
	Remove bool
	Value  string
}

// computedTelemetries contains the various Telemetry configurations in scope for a given proxy.
// This can include the root namespace, namespace, and workload Telemetries combined
type computedTelemetries struct {
	telemetryKey
	Metrics []*tpb.Metrics
	Logging []*computedAccessLogging
	Tracing []*tpb.Tracing
}

// computedAccessLogging contains the various AccessLogging configurations in scope for a given proxy,
// include combined configurations for one of the following levels: 1. the root namespace level
// 2. namespace level 3. workload level combined.
type computedAccessLogging struct {
	telemetryKey
	Logging []*tpb.AccessLogging
}

type TracingConfig struct {
	ServerSpec TracingSpec
	ClientSpec TracingSpec
}

type TracingSpec struct {
	Provider                     *meshconfig.MeshConfig_ExtensionProvider
	Disabled                     bool
	RandomSamplingPercentage     float64
	CustomTags                   map[string]*tpb.Tracing_CustomTag
	UseRequestIDForTraceSampling bool
}

type LoggingConfig struct {
	AccessLog *accesslog.AccessLog
	Provider  *meshconfig.MeshConfig_ExtensionProvider
	Filter    *tpb.AccessLogging_Filter
}

func workloadMode(class networking.ListenerClass) tpb.WorkloadMode {
	switch class {
	case networking.ListenerClassGateway:
		return tpb.WorkloadMode_CLIENT
	case networking.ListenerClassSidecarInbound:
		return tpb.WorkloadMode_SERVER
	case networking.ListenerClassSidecarOutbound:
		return tpb.WorkloadMode_CLIENT
	case networking.ListenerClassUndefined:
		// this should not happen, just in case
		return tpb.WorkloadMode_CLIENT
	}

	return tpb.WorkloadMode_CLIENT
}

// AccessLogging returns the logging configuration for a given proxy and listener class.
// If nil is returned, access logs are not configured via Telemetry and should use fallback mechanisms.
// If a non-nil but empty configuration is passed, access logging is explicitly disabled.
func (t *Telemetries) AccessLogging(push *PushContext, proxy *Proxy, class networking.ListenerClass) []LoggingConfig {
	ct := t.applicableTelemetries(proxy)
	if len(ct.Logging) == 0 && len(t.meshConfig.GetDefaultProviders().GetAccessLogging()) == 0 {
		// No Telemetry API configured, fall back to legacy mesh config setting
		return nil
	}

	key := loggingKey{
		telemetryKey: ct.telemetryKey,
		Class:        class,
	}
	t.mu.Lock()
	defer t.mu.Unlock()
	precomputed, ok := t.computedLoggingConfig[key]
	if ok {
		return precomputed
	}

	providers := mergeLogs(ct.Logging, t.meshConfig, workloadMode(class))
	cfgs := make([]LoggingConfig, 0, len(providers))
	for p, f := range providers {
		fp := t.fetchProvider(p)
		if fp == nil {
			log.Debugf("fail to fetch provider %s", p)
			continue
		}
		cfg := LoggingConfig{
			Provider: fp,
			Filter:   f,
		}

		al := telemetryAccessLog(push, fp)
		if al == nil {
			// stackdriver will be handled in HTTPFilters/TCPFilters
			continue
		}
		cfg.AccessLog = al
		cfgs = append(cfgs, cfg)
	}

	t.computedLoggingConfig[key] = cfgs
	return cfgs
}

// Tracing returns the logging tracing for a given proxy. If nil is returned, tracing
// are not configured via Telemetry and should use fallback mechanisms. If a non-nil but disabled is set,
// then tracing is explicitly disabled
func (t *Telemetries) Tracing(proxy *Proxy) *TracingConfig {
	ct := t.applicableTelemetries(proxy)

	providerNames := t.meshConfig.GetDefaultProviders().GetTracing()
	hasDefaultProvider := len(providerNames) > 0

	if len(ct.Tracing) == 0 && !hasDefaultProvider {
		return nil
	}

	clientSpec := TracingSpec{UseRequestIDForTraceSampling: true}
	serverSpec := TracingSpec{UseRequestIDForTraceSampling: true}

	if hasDefaultProvider {
		// todo: what do we want to do with more than one default provider?
		// for now, use only the first provider.
		fetched := t.fetchProvider(providerNames[0])
		clientSpec.Provider = fetched
		serverSpec.Provider = fetched
	}

	for _, m := range ct.Tracing {
		names := getProviderNames(m.Providers)

		specs := []*TracingSpec{&clientSpec, &serverSpec}
		if m.Match != nil {
			switch m.Match.Mode {
			case tpb.WorkloadMode_CLIENT:
				specs = []*TracingSpec{&clientSpec}
			case tpb.WorkloadMode_SERVER:
				specs = []*TracingSpec{&serverSpec}
			}
		}

		if len(names) > 0 {
			// NOTE: we only support a single provider per mode
			// so, choosing the first provider returned in the list
			// is the "safest"
			fetched := t.fetchProvider(names[0])
			for _, spec := range specs {
				spec.Provider = fetched
			}
		}

		// Now merge in any overrides
		if m.DisableSpanReporting != nil {
			for _, spec := range specs {
				spec.Disabled = m.DisableSpanReporting.GetValue()
			}
		}
		// TODO: metrics overrides do a deep merge, but here we do a shallow merge.
		// We should consider if we want to reconcile the two.
		if m.CustomTags != nil {
			for _, spec := range specs {
				spec.CustomTags = m.CustomTags
			}
		}
		if m.RandomSamplingPercentage != nil {
			for _, spec := range specs {
				spec.RandomSamplingPercentage = m.RandomSamplingPercentage.GetValue()
			}
		}
		if m.UseRequestIdForTraceSampling != nil {
			for _, spec := range specs {
				spec.UseRequestIDForTraceSampling = m.UseRequestIdForTraceSampling.Value
			}
		}
	}

	// If no provider is configured (and retrieved) for the tracing specs,
	// then we will disable the configuration.
	if clientSpec.Provider == nil {
		clientSpec.Disabled = true
	}
	if serverSpec.Provider == nil {
		serverSpec.Disabled = true
	}

	cfg := TracingConfig{
		ClientSpec: clientSpec,
		ServerSpec: serverSpec,
	}
	return &cfg
}

// HTTPFilters computes the HttpFilter for a given proxy/class
func (t *Telemetries) HTTPFilters(proxy *Proxy, class networking.ListenerClass) []*hcm.HttpFilter {
	if res := t.telemetryFilters(proxy, class, networking.ListenerProtocolHTTP); res != nil {
		return res.([]*hcm.HttpFilter)
	}
	return nil
}

// TCPFilters computes the TCPFilters for a given proxy/class
func (t *Telemetries) TCPFilters(proxy *Proxy, class networking.ListenerClass) []*listener.Filter {
	if res := t.telemetryFilters(proxy, class, networking.ListenerProtocolTCP); res != nil {
		return res.([]*listener.Filter)
	}
	return nil
}

// applicableTelemetries fetches the relevant telemetry configurations for a given proxy
func (t *Telemetries) applicableTelemetries(proxy *Proxy) computedTelemetries {
	if t == nil {
		return computedTelemetries{}
	}

	namespace := proxy.ConfigNamespace
	// Order here matters. The latter elements will override the first elements
	ms := []*tpb.Metrics{}
	ls := []*computedAccessLogging{}
	ts := []*tpb.Tracing{}
	key := telemetryKey{}
	if t.RootNamespace != "" {
		telemetry := t.namespaceWideTelemetryConfig(t.RootNamespace)
		if telemetry != (Telemetry{}) {
			key.Root = NamespacedName{Name: telemetry.Name, Namespace: telemetry.Namespace}
			ms = append(ms, telemetry.Spec.GetMetrics()...)
			if len(telemetry.Spec.GetAccessLogging()) != 0 {
				ls = append(ls, &computedAccessLogging{
					telemetryKey: telemetryKey{
						Root: key.Root,
					},
					Logging: telemetry.Spec.GetAccessLogging(),
				})
			}
			ts = append(ts, telemetry.Spec.GetTracing()...)
		}
	}

	if namespace != t.RootNamespace {
		telemetry := t.namespaceWideTelemetryConfig(namespace)
		if telemetry != (Telemetry{}) {
			key.Namespace = NamespacedName{Name: telemetry.Name, Namespace: telemetry.Namespace}
			ms = append(ms, telemetry.Spec.GetMetrics()...)
			if len(telemetry.Spec.GetAccessLogging()) != 0 {
				ls = append(ls, &computedAccessLogging{
					telemetryKey: telemetryKey{
						Namespace: key.Namespace,
					},
					Logging: telemetry.Spec.GetAccessLogging(),
				})
			}
			ts = append(ts, telemetry.Spec.GetTracing()...)
		}
	}

	for _, telemetry := range t.NamespaceToTelemetries[namespace] {
		spec := telemetry.Spec
		if len(spec.GetSelector().GetMatchLabels()) == 0 {
			continue
		}
		selector := labels.Instance(spec.GetSelector().GetMatchLabels())
		if selector.SubsetOf(proxy.Labels) {
			key.Workload = NamespacedName{Name: telemetry.Name, Namespace: telemetry.Namespace}
			ms = append(ms, spec.GetMetrics()...)
			if len(telemetry.Spec.GetAccessLogging()) != 0 {
				ls = append(ls, &computedAccessLogging{
					telemetryKey: telemetryKey{
						Workload: NamespacedName{Name: telemetry.Name, Namespace: telemetry.Namespace},
					},
					Logging: telemetry.Spec.GetAccessLogging(),
				})
			}
			ts = append(ts, spec.GetTracing()...)
			break
		}
	}

	return computedTelemetries{
		telemetryKey: key,
		Metrics:      ms,
		Logging:      ls,
		Tracing:      ts,
	}
}

// telemetryFilters computes the filters for the given proxy/class and protocol. This computes the
// set of applicable Telemetries, merges them, then translates to the appropriate filters based on the
// extension providers in the mesh config. Where possible, the result is cached.
// Currently, this includes metrics and access logging, as some providers are implemented in filters.
func (t *Telemetries) telemetryFilters(proxy *Proxy, class networking.ListenerClass, protocol networking.ListenerProtocol) any {
	if t == nil {
		return nil
	}

	c := t.applicableTelemetries(proxy)

	key := metricsKey{
		telemetryKey: c.telemetryKey,
		Class:        class,
		Protocol:     protocol,
		ProxyType:    proxy.Type,
	}
	t.mu.Lock()
	defer t.mu.Unlock()
	precomputed, f := t.computedMetricsFilters[key]
	if f {
		return precomputed
	}

	// First, take all the metrics configs and transform them into a normalized form
	tmm := mergeMetrics(c.Metrics, t.meshConfig)
	log.Debugf("merged metrics, proxyID: %s metrics: %+v", proxy.ID, tmm)
	// Additionally, fetch relevant access logging configurations
	tml := mergeLogs(c.Logging, t.meshConfig, workloadMode(class))

	// The above result is in a nested map to deduplicate responses. This loses ordering, so we convert to
	// a list to retain stable naming
	allKeys := sets.New[string]()
	for k := range tml {
		allKeys.Insert(k)
	}
	for k := range tmm {
		allKeys.Insert(k)
	}

	m := make([]telemetryFilterConfig, 0, allKeys.Len())
	for _, k := range sets.SortedList(allKeys) {
		p := t.fetchProvider(k)
		if p == nil {
			continue
		}
		_, logging := tml[k]
		_, metrics := tmm[k]

		cfg := telemetryFilterConfig{
			Provider:      p,
			metricsConfig: tmm[k],
			AccessLogging: logging,
			Metrics:       metrics,
			LogsFilter:    tml[p.Name],
			NodeType:      proxy.Type,
		}
		m = append(m, cfg)
	}

	var res any
	// Finally, compute the actual filters based on the protoc
	switch protocol {
	case networking.ListenerProtocolHTTP:
		res = buildHTTPTelemetryFilter(class, m)
	default:
		res = buildTCPTelemetryFilter(class, m)
	}

	// Update cache
	t.computedMetricsFilters[key] = res
	return res
}

// mergeLogs returns the set of providers for the given logging configuration.
// The provider names are mapped to any applicable access logging filter that has been applied in provider configuration.
func mergeLogs(logs []*computedAccessLogging, mesh *meshconfig.MeshConfig, mode tpb.WorkloadMode) map[string]*tpb.AccessLogging_Filter {
	providers := map[string]*tpb.AccessLogging_Filter{}

	if len(logs) == 0 {
		for _, dp := range mesh.GetDefaultProviders().GetAccessLogging() {
			// Insert the default provider.
			providers[dp] = nil
		}
		return providers
	}
	providerNames := mesh.GetDefaultProviders().GetAccessLogging()
	filters := map[string]*tpb.AccessLogging_Filter{}
	for _, m := range logs {
		names := sets.New[string]()
		for _, p := range m.Logging {
			subProviders := getProviderNames(p.Providers)
			names.InsertAll(subProviders...)

			for _, prov := range subProviders {
				filters[prov] = p.Filter
			}
		}

		if names.Len() > 0 {
			providerNames = names.UnsortedList()
		}
	}
	inScopeProviders := sets.New(providerNames...)

	parentProviders := mesh.GetDefaultProviders().GetAccessLogging()
	for _, l := range logs {
		for _, m := range l.Logging {
			providerNames := getProviderNames(m.Providers)
			if len(providerNames) == 0 {
				providerNames = parentProviders
			}
			parentProviders = providerNames
			for _, provider := range providerNames {
				if !inScopeProviders.Contains(provider) {
					// We don't care about this, remove it
					// This occurs when a top level provider is later disabled by a lower level
					continue
				}

				if !matchWorkloadMode(m.Match, mode) {
					continue
				}

				// see UT: server - multi filters disabled
				if m.GetDisabled().GetValue() {
					delete(providers, provider)
					continue
				}

				providers[provider] = filters[provider]
			}
		}
	}

	return providers
}

func matchWorkloadMode(selector *tpb.AccessLogging_LogSelector, mode tpb.WorkloadMode) bool {
	if selector == nil {
		return true
	}

	if selector.Mode == tpb.WorkloadMode_CLIENT_AND_SERVER {
		return true
	}

	return selector.Mode == mode
}

func (t *Telemetries) namespaceWideTelemetryConfig(namespace string) Telemetry {
	for _, tel := range t.NamespaceToTelemetries[namespace] {
		if len(tel.Spec.GetSelector().GetMatchLabels()) == 0 {
			return tel
		}
	}
	return Telemetry{}
}

// fetchProvider finds the matching ExtensionProviders from the mesh config
func (t *Telemetries) fetchProvider(m string) *meshconfig.MeshConfig_ExtensionProvider {
	for _, p := range t.meshConfig.ExtensionProviders {
		if strings.EqualFold(m, p.Name) {
			return p
		}
	}
	return nil
}

var allMetrics = func() []string {
	r := make([]string, 0, len(tpb.MetricSelector_IstioMetric_value))
	for k := range tpb.MetricSelector_IstioMetric_value {
		if k != tpb.MetricSelector_IstioMetric_name[int32(tpb.MetricSelector_ALL_METRICS)] {
			r = append(r, k)
		}
	}
	sort.Strings(r)
	return r
}()

// mergeMetrics merges many Metrics objects into a normalized configuration
func mergeMetrics(metrics []*tpb.Metrics, mesh *meshconfig.MeshConfig) map[string]metricsConfig {
	type metricOverride struct {
		Disabled     *wrappers.BoolValue
		TagOverrides map[string]*tpb.MetricsOverrides_TagOverride
	}
	// provider -> mode -> metric -> overrides
	providers := map[string]map[tpb.WorkloadMode]map[string]metricOverride{}

	if len(metrics) == 0 {
		for _, dp := range mesh.GetDefaultProviders().GetMetrics() {
			// Insert the default provider. It has no overrides; presence of the key is sufficient to
			// get the filter created.
			providers[dp] = map[tpb.WorkloadMode]map[string]metricOverride{}
		}
	}

	providerNames := mesh.GetDefaultProviders().GetMetrics()
	for _, m := range metrics {
		names := getProviderNames(m.Providers)
		// If providers is set, it overrides the parent. If not, inherent from the parent. It is not a deep merge.
		if len(names) > 0 {
			providerNames = names
		}
	}
	// Record the names of all providers we should configure. Anything else we will ignore
	inScopeProviders := sets.New(providerNames...)

	parentProviders := mesh.GetDefaultProviders().GetMetrics()
	disabledAllMetricsProviders := sets.New[string]()
	reportingIntervals := map[string]*durationpb.Duration{}
	for _, m := range metrics {
		providerNames := getProviderNames(m.Providers)
		// If providers is not set, use parent's
		if len(providerNames) == 0 {
			providerNames = parentProviders
		}

		reportInterval := m.GetReportingInterval()
		parentProviders = providerNames
		for _, provider := range providerNames {
			if !inScopeProviders.Contains(provider) {
				// We don't care about this, remove it
				// This occurs when a top level provider is later disabled by a lower level
				continue
			}

			if reportInterval != nil {
				reportingIntervals[provider] = reportInterval
			}

			if _, f := providers[provider]; !f {
				providers[provider] = map[tpb.WorkloadMode]map[string]metricOverride{
					tpb.WorkloadMode_CLIENT: {},
					tpb.WorkloadMode_SERVER: {},
				}
			}

			mp := providers[provider]
			// For each override, we normalize the configuration. The metrics list is an ordered list - latter
			// elements have precedence. As a result, we will apply updates on top of previous entries.
			for _, o := range m.Overrides {
				// if we disable all metrics, we should drop the entire filter
				if isAllMetrics(o.GetMatch()) && o.Disabled.GetValue() {
					for _, mode := range getModes(o.GetMatch().GetMode()) {
						key := metricProviderModeKey(provider, mode)
						disabledAllMetricsProviders.Insert(key)
					}

					continue
				}

				metricsNames := getMatches(o.GetMatch())
				// If client or server is set explicitly, only apply there. Otherwise, we will apply to both.
				// Note: client and server keys may end up the same, which is fine
				for _, mode := range getModes(o.GetMatch().GetMode()) {
					// root namespace disables all, but then enables them by namespace scoped
					key := metricProviderModeKey(provider, mode)
					disabledAllMetricsProviders.Delete(key)
					// Next, get all matches.
					// This is a bit funky because the matches are oneof of ENUM and customer metric. We normalize
					// these to strings, so we may end up with a list like [REQUEST_COUNT, my-customer-metric].
					// TODO: we always flatten ALL_METRICS into each metric mode. For some stats providers (prometheus),
					// we are able to apply overrides to all metrics directly rather than duplicating the config.
					// We should tweak this to collapse to this mode where possible
					for _, metricName := range metricsNames {
						if _, f := mp[mode]; !f {
							mp[mode] = map[string]metricOverride{}
						}
						override := mp[mode][metricName]
						if o.Disabled != nil {
							override.Disabled = o.Disabled
						}
						for k, v := range o.TagOverrides {
							if override.TagOverrides == nil {
								override.TagOverrides = map[string]*tpb.MetricsOverrides_TagOverride{}
							}
							override.TagOverrides[k] = v
						}
						mp[mode][metricName] = override
					}
				}
			}
		}
	}

	processed := map[string]metricsConfig{}
	for provider, modeMap := range providers {
		tmm := processed[provider]
		tmm.ReportingInterval = reportingIntervals[provider]

		for mode, metricMap := range modeMap {
			key := metricProviderModeKey(provider, mode)
			if disabledAllMetricsProviders.Contains(key) {
				switch mode {
				case tpb.WorkloadMode_CLIENT:
					tmm.ClientMetrics.Disabled = true
				case tpb.WorkloadMode_SERVER:
					tmm.ServerMetrics.Disabled = true
				}
				continue
			}

			for metric, override := range metricMap {
				tags := []tagOverride{}
				for k, v := range override.TagOverrides {
					o := tagOverride{Name: k}
					switch v.Operation {
					case tpb.MetricsOverrides_TagOverride_REMOVE:
						o.Remove = true
						o.Value = ""
					case tpb.MetricsOverrides_TagOverride_UPSERT:
						o.Value = v.GetValue()
						o.Remove = false
					}
					tags = append(tags, o)
				}
				// Keep order deterministic
				sort.Slice(tags, func(i, j int) bool {
					return tags[i].Name < tags[j].Name
				})
				mo := metricsOverride{
					Name:     metric,
					Disabled: override.Disabled.GetValue(),
					Tags:     tags,
				}

				switch mode {
				case tpb.WorkloadMode_CLIENT:
					tmm.ClientMetrics.Overrides = append(tmm.ClientMetrics.Overrides, mo)
				default:
					tmm.ServerMetrics.Overrides = append(tmm.ServerMetrics.Overrides, mo)
				}
			}
		}

		// Keep order deterministic
		sort.Slice(tmm.ServerMetrics.Overrides, func(i, j int) bool {
			return tmm.ServerMetrics.Overrides[i].Name < tmm.ServerMetrics.Overrides[j].Name
		})
		sort.Slice(tmm.ClientMetrics.Overrides, func(i, j int) bool {
			return tmm.ClientMetrics.Overrides[i].Name < tmm.ClientMetrics.Overrides[j].Name
		})
		processed[provider] = tmm
	}
	return processed
}

func metricProviderModeKey(provider string, mode tpb.WorkloadMode) string {
	return fmt.Sprintf("%s/%s", provider, mode)
}

func getProviderNames(providers []*tpb.ProviderRef) []string {
	res := make([]string, 0, len(providers))
	for _, p := range providers {
		res = append(res, p.GetName())
	}
	return res
}

func getModes(mode tpb.WorkloadMode) []tpb.WorkloadMode {
	switch mode {
	case tpb.WorkloadMode_CLIENT, tpb.WorkloadMode_SERVER:
		return []tpb.WorkloadMode{mode}
	default:
		return []tpb.WorkloadMode{tpb.WorkloadMode_CLIENT, tpb.WorkloadMode_SERVER}
	}
}

func isAllMetrics(match *tpb.MetricSelector) bool {
	switch m := match.GetMetricMatch().(type) {
	case *tpb.MetricSelector_CustomMetric:
		return false
	case *tpb.MetricSelector_Metric:
		return m.Metric == tpb.MetricSelector_ALL_METRICS
	default:
		return false
	}
}

func getMatches(match *tpb.MetricSelector) []string {
	switch m := match.GetMetricMatch().(type) {
	case *tpb.MetricSelector_CustomMetric:
		return []string{m.CustomMetric}
	case *tpb.MetricSelector_Metric:
		if m.Metric == tpb.MetricSelector_ALL_METRICS {
			return allMetrics
		}
		return []string{m.Metric.String()}
	default:
		return allMetrics
	}
}

var waypointStatsConfig = protoconv.MessageToAny(&udpa.TypedStruct{
	TypeUrl: "type.googleapis.com/stats.PluginConfig",
	Value: &structpb.Struct{
		Fields: map[string]*structpb.Value{
			"reporter": {
				Kind: &structpb.Value_StringValue{
					StringValue: "SERVER_GATEWAY",
				},
			},
		},
	},
})

func buildHTTPTelemetryFilter(class networking.ListenerClass, metricsCfg []telemetryFilterConfig) []*hcm.HttpFilter {
	res := make([]*hcm.HttpFilter, 0, len(metricsCfg))
	for _, cfg := range metricsCfg {
		switch cfg.Provider.GetProvider().(type) {
		case *meshconfig.MeshConfig_ExtensionProvider_Prometheus:
<<<<<<< HEAD
			if !cfg.Metrics {
				// No logging for prometheus
				continue
			}
			if cfg.NodeType == Waypoint {
				f := &hcm.HttpFilter{
					Name:       xds.StatsFilterName,
					ConfigType: &hcm.HttpFilter_TypedConfig{TypedConfig: waypointStatsConfig},
				}
				res = append(res, f)
			} else {
				statsCfg := generateStatsConfig(class, cfg)
=======
			if statsCfg := generateStatsConfig(class, cfg); statsCfg != nil {
>>>>>>> 5ef5fbda
				f := &hcm.HttpFilter{
					Name:       xds.StatsFilterName,
					ConfigType: &hcm.HttpFilter_TypedConfig{TypedConfig: statsCfg},
				}
				res = append(res, f)
			}

		case *meshconfig.MeshConfig_ExtensionProvider_Stackdriver:
			sdCfg := generateSDConfig(class, cfg)
			vmConfig := ConstructVMConfig("", "envoy.wasm.null.stackdriver")
			vmConfig.VmConfig.VmId = stackdriverVMID(class)

			wasmConfig := &httpwasm.Wasm{
				Config: &wasm.PluginConfig{
					RootId:        vmConfig.VmConfig.VmId,
					Vm:            vmConfig,
					Configuration: sdCfg,
				},
			}

			f := &hcm.HttpFilter{
				Name:       xds.StackdriverFilterName,
				ConfigType: &hcm.HttpFilter_TypedConfig{TypedConfig: protoconv.MessageToAny(wasmConfig)},
			}
			res = append(res, f)
		default:
			// Only prometheus and SD supported currently
			continue
		}
	}
	return res
}

func buildTCPTelemetryFilter(class networking.ListenerClass, telemetryConfigs []telemetryFilterConfig) []*listener.Filter {
	res := []*listener.Filter{}
	for _, telemetryCfg := range telemetryConfigs {
		switch telemetryCfg.Provider.GetProvider().(type) {
		case *meshconfig.MeshConfig_ExtensionProvider_Prometheus:
<<<<<<< HEAD
			if telemetryCfg.NodeType == Waypoint {
				f := &listener.Filter{
					Name:       xds.StatsFilterName,
					ConfigType: &listener.Filter_TypedConfig{TypedConfig: waypointStatsConfig},
				}
				res = append(res, f)
			} else {
				cfg := generateStatsConfig(class, telemetryCfg)
=======
			if cfg := generateStatsConfig(class, telemetryCfg); cfg != nil {
>>>>>>> 5ef5fbda
				f := &listener.Filter{
					Name:       xds.StatsFilterName,
					ConfigType: &listener.Filter_TypedConfig{TypedConfig: cfg},
				}
				res = append(res, f)
			}
		case *meshconfig.MeshConfig_ExtensionProvider_Stackdriver:
			cfg := generateSDConfig(class, telemetryCfg)
			vmConfig := ConstructVMConfig("", "envoy.wasm.null.stackdriver")
			vmConfig.VmConfig.VmId = stackdriverVMID(class)

			wasmConfig := &wasmfilter.Wasm{
				Config: &wasm.PluginConfig{
					RootId:        vmConfig.VmConfig.VmId,
					Vm:            vmConfig,
					Configuration: cfg,
				},
			}

			f := &listener.Filter{
				Name:       xds.StackdriverFilterName,
				ConfigType: &listener.Filter_TypedConfig{TypedConfig: protoconv.MessageToAny(wasmConfig)},
			}
			res = append(res, f)
		default:
			// Only prometheus and SD supported currently
			continue
		}
	}
	return res
}

func stackdriverVMID(class networking.ListenerClass) string {
	switch class {
	case networking.ListenerClassSidecarInbound:
		return "stackdriver_inbound"
	default:
		return "stackdriver_outbound"
	}
}

var metricToSDServerMetrics = map[string]string{
	"REQUEST_COUNT":          "server/request_count",
	"REQUEST_DURATION":       "server/response_latencies",
	"REQUEST_SIZE":           "server/request_bytes",
	"RESPONSE_SIZE":          "server/response_bytes",
	"TCP_OPENED_CONNECTIONS": "server/connection_open_count",
	"TCP_CLOSED_CONNECTIONS": "server/connection_close_count",
	"TCP_SENT_BYTES":         "server/sent_bytes_count",
	"TCP_RECEIVED_BYTES":     "server/received_bytes_count",
	"GRPC_REQUEST_MESSAGES":  "",
	"GRPC_RESPONSE_MESSAGES": "",
}

var metricToSDClientMetrics = map[string]string{
	"REQUEST_COUNT":          "client/request_count",
	"REQUEST_DURATION":       "client/response_latencies",
	"REQUEST_SIZE":           "client/request_bytes",
	"RESPONSE_SIZE":          "client/response_bytes",
	"TCP_OPENED_CONNECTIONS": "client/connection_open_count",
	"TCP_CLOSED_CONNECTIONS": "client/connection_close_count",
	"TCP_SENT_BYTES":         "client/sent_bytes_count",
	"TCP_RECEIVED_BYTES":     "client/received_bytes_count",
	"GRPC_REQUEST_MESSAGES":  "",
	"GRPC_RESPONSE_MESSAGES": "",
}

// used for CEL expressions in stackdriver serialization
var jsonUnescaper = strings.NewReplacer(`\u003e`, `>`, `\u003c`, `<`, `\u0026`, `&`)

func generateSDConfig(class networking.ListenerClass, telemetryConfig telemetryFilterConfig) *anypb.Any {
	cfg := sd.PluginConfig{
		DisableHostHeaderFallback: disableHostHeaderFallback(class),
	}
	metricNameMap := metricToSDClientMetrics
	if class == networking.ListenerClassSidecarInbound {
		metricNameMap = metricToSDServerMetrics
	}
	metricCfg := telemetryConfig.MetricsForClass(class)
	if !metricCfg.Disabled {
		for _, override := range metricCfg.Overrides {
			metricName, f := metricNameMap[override.Name]
			if !f {
				// Not a predefined metric, must be a custom one
				metricName = override.Name
			}
			if metricName == "" {
				continue
			}
			if cfg.MetricsOverrides == nil {
				cfg.MetricsOverrides = map[string]*sd.MetricsOverride{}
			}
			if _, f := cfg.MetricsOverrides[metricName]; !f {
				cfg.MetricsOverrides[metricName] = &sd.MetricsOverride{}
			}
			cfg.MetricsOverrides[metricName].Drop = override.Disabled
			for _, t := range override.Tags {
				if t.Remove {
					// Remove is not supported by SD
					continue
				}
				if cfg.MetricsOverrides[metricName].TagOverrides == nil {
					cfg.MetricsOverrides[metricName].TagOverrides = map[string]string{}
				}
				cfg.MetricsOverrides[metricName].TagOverrides[t.Name] = t.Value
			}
		}
	}

	if telemetryConfig.AccessLogging {
		if telemetryConfig.LogsFilter != nil {
			cfg.AccessLoggingFilterExpression = telemetryConfig.LogsFilter.Expression
		} else {
			if class == networking.ListenerClassSidecarInbound {
				cfg.AccessLogging = sd.PluginConfig_FULL
			} else {
				// this can be achieved via CEL: `response.code >= 400 || response.code == 0`
				cfg.AccessLogging = sd.PluginConfig_ERRORS_ONLY
			}
		}
	} else {
		// The field is deprecated, but until it is removed we need to set it.
		cfg.DisableServerAccessLogging = true // nolint: staticcheck
	}

	cfg.MetricExpiryDuration = durationpb.New(1 * time.Hour)
	// In WASM we are not actually processing protobuf at all, so we need to encode this to JSON
	cfgJSON, _ := protomarshal.MarshalProtoNames(&cfg)

	// MarshalProtoNames() forces HTML-escaped JSON encoding.
	// this can be problematic for CEL expressions, particularly those using
	// '>', '<', and '&'s. It is easier to use replaceAll operations than it is
	// to mimic MarshalProtoNames() with configured JSON Encoder.
	pb := &wrappers.StringValue{Value: jsonUnescaper.Replace(string(cfgJSON))}

	return protoconv.MessageToAny(pb)
}

var metricToPrometheusMetric = map[string]string{
	"REQUEST_COUNT":          "requests_total",
	"REQUEST_DURATION":       "request_duration_milliseconds",
	"REQUEST_SIZE":           "request_bytes",
	"RESPONSE_SIZE":          "response_bytes",
	"TCP_OPENED_CONNECTIONS": "tcp_connections_opened_total",
	"TCP_CLOSED_CONNECTIONS": "tcp_connections_closed_total",
	"TCP_SENT_BYTES":         "tcp_sent_bytes_total",
	"TCP_RECEIVED_BYTES":     "tcp_received_bytes_total",
	"GRPC_REQUEST_MESSAGES":  "request_messages_total",
	"GRPC_RESPONSE_MESSAGES": "response_messages_total",
}

func generateStatsConfig(class networking.ListenerClass, filterConfig telemetryFilterConfig) *anypb.Any {
	if !filterConfig.Metrics {
		// No metric for prometheus
		return nil
	}

	listenerCfg := filterConfig.MetricsForClass(class)
	if listenerCfg.Disabled {
		// no metrics for this listener
		return nil
	}

	cfg := stats.PluginConfig{
		DisableHostHeaderFallback: disableHostHeaderFallback(class),
		TcpReportingDuration:      filterConfig.ReportingInterval,
	}

	for _, override := range listenerCfg.Overrides {
		metricName, f := metricToPrometheusMetric[override.Name]
		if !f {
			// Not a predefined metric, must be a custom one
			metricName = override.Name
		}
		mc := &stats.MetricConfig{
			Dimensions: map[string]string{},
			Name:       metricName,
			Drop:       override.Disabled,
		}
		for _, t := range override.Tags {
			if t.Remove {
				mc.TagsToRemove = append(mc.TagsToRemove, t.Name)
			} else {
				mc.Dimensions[t.Name] = t.Value
			}
		}
		cfg.Metrics = append(cfg.Metrics, mc)
	}

	return protoconv.MessageToAny(&cfg)
}

func disableHostHeaderFallback(class networking.ListenerClass) bool {
	return class == networking.ListenerClassSidecarInbound || class == networking.ListenerClassGateway
}<|MERGE_RESOLUTION|>--- conflicted
+++ resolved
@@ -871,11 +871,6 @@
 	for _, cfg := range metricsCfg {
 		switch cfg.Provider.GetProvider().(type) {
 		case *meshconfig.MeshConfig_ExtensionProvider_Prometheus:
-<<<<<<< HEAD
-			if !cfg.Metrics {
-				// No logging for prometheus
-				continue
-			}
 			if cfg.NodeType == Waypoint {
 				f := &hcm.HttpFilter{
 					Name:       xds.StatsFilterName,
@@ -883,17 +878,14 @@
 				}
 				res = append(res, f)
 			} else {
-				statsCfg := generateStatsConfig(class, cfg)
-=======
-			if statsCfg := generateStatsConfig(class, cfg); statsCfg != nil {
->>>>>>> 5ef5fbda
-				f := &hcm.HttpFilter{
-					Name:       xds.StatsFilterName,
-					ConfigType: &hcm.HttpFilter_TypedConfig{TypedConfig: statsCfg},
-				}
-				res = append(res, f)
-			}
-
+				if statsCfg := generateStatsConfig(class, cfg); statsCfg != nil {
+					f := &hcm.HttpFilter{
+						Name:       xds.StatsFilterName,
+						ConfigType: &hcm.HttpFilter_TypedConfig{TypedConfig: statsCfg},
+					}
+					res = append(res, f)
+				}
+			}
 		case *meshconfig.MeshConfig_ExtensionProvider_Stackdriver:
 			sdCfg := generateSDConfig(class, cfg)
 			vmConfig := ConstructVMConfig("", "envoy.wasm.null.stackdriver")
@@ -925,7 +917,6 @@
 	for _, telemetryCfg := range telemetryConfigs {
 		switch telemetryCfg.Provider.GetProvider().(type) {
 		case *meshconfig.MeshConfig_ExtensionProvider_Prometheus:
-<<<<<<< HEAD
 			if telemetryCfg.NodeType == Waypoint {
 				f := &listener.Filter{
 					Name:       xds.StatsFilterName,
@@ -933,15 +924,13 @@
 				}
 				res = append(res, f)
 			} else {
-				cfg := generateStatsConfig(class, telemetryCfg)
-=======
-			if cfg := generateStatsConfig(class, telemetryCfg); cfg != nil {
->>>>>>> 5ef5fbda
-				f := &listener.Filter{
-					Name:       xds.StatsFilterName,
-					ConfigType: &listener.Filter_TypedConfig{TypedConfig: cfg},
-				}
-				res = append(res, f)
+				if cfg := generateStatsConfig(class, telemetryCfg); cfg != nil {
+					f := &listener.Filter{
+						Name:       xds.StatsFilterName,
+						ConfigType: &listener.Filter_TypedConfig{TypedConfig: cfg},
+					}
+					res = append(res, f)
+				}
 			}
 		case *meshconfig.MeshConfig_ExtensionProvider_Stackdriver:
 			cfg := generateSDConfig(class, telemetryCfg)
