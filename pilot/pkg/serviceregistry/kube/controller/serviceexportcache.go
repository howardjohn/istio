--- conflicted
+++ resolved
@@ -51,13 +51,8 @@
 
 	// HasSynced indicates whether the kube createClient has synced for the watched resources.
 	HasSynced() bool
-<<<<<<< HEAD
-	OnCRDEvent(name string)
-=======
-
 	// HasCRDInstalled indicates whether the serviceExport crd has been installed.
 	HasCRDInstalled() bool
->>>>>>> 5ef5fbda
 }
 
 // newServiceExportCache creates a new serviceExportCache that observes the given cluster.
