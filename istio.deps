--- conflicted
+++ resolved
@@ -4,8 +4,7 @@
     "name": "PROXY_REPO_SHA",
     "repoName": "proxy",
     "file": "",
-<<<<<<< HEAD
-    "lastStableSHA": "c5c2c799a4cb886b541f814aa513cd530e1c4d88"
+    "lastStableSHA": "21dfeee539edcbb8fbc8349e10ac0b3877aba0bf"
   },
   {
     "_comment": "",
@@ -13,8 +12,5 @@
     "repoName": "ztunnel",
     "file": "",
     "lastStableSHA": "ef2372ca575d785c8cdab1f3b5af3da8a3d808b7"
-=======
-    "lastStableSHA": "21dfeee539edcbb8fbc8349e10ac0b3877aba0bf"
->>>>>>> 5ef5fbda
   }
 ]