--- conflicted
+++ resolved
@@ -73,11 +73,7 @@
 
 # Build image to use
 if [[ "${IMAGE_VERSION:-}" == "" ]]; then
-<<<<<<< HEAD
-  IMAGE_VERSION=master-ea49c53ddd55f8e6a8017645292473343db30a3b
-=======
   IMAGE_VERSION=master-21f37360cfc984d6ff16821ee423f213d09017e9
->>>>>>> 5ef5fbda
 fi
 if [[ "${IMAGE_NAME:-}" == "" ]]; then
   IMAGE_NAME=build-tools
