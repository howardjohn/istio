--- conflicted
+++ resolved
@@ -202,11 +202,7 @@
           labels:
             security.istio.io/tlsMode: {{ index .ObjectMeta.Labels `security.istio.io/tlsMode` | default "istio"  | quote }}
             {{- if eq (index .ProxyConfig.ProxyMetadata "ISTIO_META_ENABLE_HBONE") "true" }}
-<<<<<<< HEAD
-            networking.istio.io/tunnel: {{ index .ObjectMeta.Labels `networking.istio.io/tunnel` | default "h2"  | quote }}
-=======
             networking.istio.io/tunnel: {{ index .ObjectMeta.Labels `networking.istio.io/tunnel` | default "http"  | quote }}
->>>>>>> 5ef5fbda
             {{- end }}
             service.istio.io/canonical-name: {{ index .ObjectMeta.Labels `service.istio.io/canonical-name` | default (index .ObjectMeta.Labels `app.kubernetes.io/name`) | default (index .ObjectMeta.Labels `app`) | default .DeploymentMeta.Name  | quote }}
             service.istio.io/canonical-revision: {{ index .ObjectMeta.Labels `service.istio.io/canonical-revision` | default (index .ObjectMeta.Labels `app.kubernetes.io/version`) | default (index .ObjectMeta.Labels `version`) | default "latest"  | quote }}
@@ -1125,13 +1121,10 @@
               value: "{{ $containers | join "," }}"
             - name: ISTIO_META_CLUSTER_ID
               value: "{{ valueOrDefault .Values.global.multiCluster.clusterName `Kubernetes` }}"
-<<<<<<< HEAD
-=======
             - name: ISTIO_META_NODE_NAME
               valueFrom:
                 fieldRef:
                   fieldPath: spec.nodeName
->>>>>>> 5ef5fbda
             {{- if .Values.global.network }}
             - name: ISTIO_META_NETWORK
               value: "{{ .Values.global.network }}"
@@ -1311,61 +1304,77 @@
           securityContext:
             fsGroup: 1337
           {{- end }}
-<<<<<<< HEAD
       waypoint: |
+        apiVersion: v1
+        kind: ServiceAccount
+        metadata:
+          name: {{.ServiceAccount | quote}}
+          namespace: {{.Namespace | quote}}
+        ---
         apiVersion: apps/v1
         kind: Deployment
         metadata:
-          name: {{.ServiceAccount}}-waypoint-proxy
-          namespace: {{.Namespace}}
+          name: {{.DeploymentName | quote}}
+          namespace: {{.Namespace | quote}}
+          annotations:
+            {{- toJsonMap (omit .Annotations "kubectl.kubernetes.io/last-applied-configuration" "gateway.istio.io/name-override" "gateway.istio.io/service-account") | nindent 4 }}
           labels:
-            ambient-type: waypoint
-            ambient-proxy:  {{.ServiceAccount}}-waypoint-proxy
-            gateway.istio.io/managed: "istio.io-mesh-controller"
-            istio.io/gateway-name: "{{.GatewayName}}"
+            {{- toJsonMap .Labels | nindent 4 }}
           ownerReferences:
-          - apiVersion: gateway.networking.k8s.io/v1alpha2
+          - apiVersion: gateway.networking.k8s.io/v1beta1
             kind: Gateway
-            name: {{.GatewayName}}
+            name: "{{.Name}}"
             uid: "{{.UID}}"
         spec:
           selector:
             matchLabels:
-              ambient-type: waypoint
-              ambient-proxy: {{.ServiceAccount}}-waypoint-proxy
+              istio.io/gateway-name: "{{.Name}}"
           template:
             metadata:
               annotations:
-                prometheus.io/path: /stats/prometheus
-                prometheus.io/port: "15020"
-                prometheus.io/scrape: "true"
+                {{- toJsonMap
+                  (omit .Annotations "kubectl.kubernetes.io/last-applied-configuration" "gateway.istio.io/name-override" "gateway.istio.io/service-account")
+                  (strdict
+                    "ambient.istio.io/redirection" "disabled"
+                    "prometheus.io/path" "/stats/prometheus"
+                    "prometheus.io/port" "15020"
+                    "prometheus.io/scrape" "true"
+                  ) | nindent 8 }}
               labels:
-                ambient-type: waypoint
-                ambient-proxy: {{.ServiceAccount}}-waypoint-proxy
-                gateway.istio.io/managed: "istio.io-mesh-controller"
-                istio.io/gateway-name: "{{.GatewayName}}"
-                sidecar.istio.io/inject: "false"
+                {{- toJsonMap
+                  (strdict
+                    "sidecar.istio.io/inject" "false"
+                    "service.istio.io/canonical-name" .DeploymentName
+                    "service.istio.io/canonical-revision" "latest"
+                   )
+                  .Labels
+                  (strdict
+                    "istio.io/gateway-name" .Name
+                    "gateway.istio.io/managed" "istio.io-mesh-controller"
+                  ) | nindent 8}}
             spec:
               terminationGracePeriodSeconds: 2
-              serviceAccountName: {{.ServiceAccount}}
+              serviceAccountName: {{.ServiceAccount | quote}}
               containers:
               - args:
                 - proxy
-                - sidecar
+                - waypoint
                 - --domain
-                - $(POD_NAMESPACE).svc.cluster.local
+                - $(POD_NAMESPACE).svc.{{ .Values.global.proxy.clusterDomain }}
                 - --serviceCluster
-                - {{.ServiceAccount}}-waypoint-proxy.$(POD_NAMESPACE)
-                - --proxyLogLevel=warning
-                - --proxyComponentLogLevel=misc:error
-                - --trust-domain=cluster.local
+                - {{.ServiceAccount}}.$(POD_NAMESPACE)
+                - --proxyLogLevel
+                - {{ annotation .ObjectMeta `sidecar.istio.io/logLevel` .Values.global.proxy.logLevel | quote}}
+                - --proxyComponentLogLevel
+                - {{ annotation .ObjectMeta `sidecar.istio.io/componentLogLevel` .Values.global.proxy.componentLogLevel | quote}}
+                - --log_output_level
+                - {{ annotation .ObjectMeta `sidecar.istio.io/agentLogLevel` .Values.global.logging.level | quote}}
+                {{- if .Values.global.logAsJson }}
+                - --log_as_json
+                {{- end }}
                 - --concurrency
                 - "2"
                 env:
-                - name: ISTIO_META_GENERATOR
-                  value: "ambient-waypoint"
-                - name: ISTIO_META_AMBIENT_TYPE
-                  value: "waypoint"
                 - name: ISTIO_META_SERVICE_ACCOUNT
                   valueFrom:
                     fieldRef:
@@ -1375,11 +1384,15 @@
                     fieldRef:
                       fieldPath: spec.nodeName
                 - name: JWT_POLICY
-                  value: third-party-jwt
+                  value: {{ .Values.global.jwtPolicy }}
                 - name: PILOT_CERT_PROVIDER
-                  value: istiod
+                  value: {{ .Values.global.pilotCertProvider }}
                 - name: CA_ADDR
-                  value: istiod.istio-system.svc:15012
+                {{- if .Values.global.caAddress }}
+                  value: {{ .Values.global.caAddress }}
+                {{- else }}
+                  value: istiod{{- if not (eq .Values.revision "") }}-{{ .Values.revision }}{{- end }}.{{ .Values.global.istioNamespace }}.svc:15012
+                {{- end }}
                 - name: POD_NAME
                   valueFrom:
                     fieldRef:
@@ -1400,35 +1413,26 @@
                   valueFrom:
                     fieldRef:
                       fieldPath: status.hostIP
-                - name: CANONICAL_SERVICE
-                  valueFrom:
-                    fieldRef:
-                      fieldPath: metadata.labels['service.istio.io/canonical-name']
-                - name: CANONICAL_REVISION
-                  valueFrom:
-                    fieldRef:
-                      fieldPath: metadata.labels['service.istio.io/canonical-revision']
-                - name: ISTIO_META_POD_PORTS
-                  value: |-
-                    [
-                    ]
-                - name: ISTIO_META_APP_CONTAINERS
-                  value: proxy
+                - name: PROXY_CONFIG
+                  value: |
+                         {{ protoToJSON .ProxyConfig }}
                 - name: ISTIO_META_CLUSTER_ID
-                  value: {{.Cluster}}
+                  value: "{{ valueOrDefault .Values.global.multiCluster.clusterName `Kubernetes` }}"
                 - name: ISTIO_META_INTERCEPTION_MODE
                   value: REDIRECT
                 - name: ISTIO_META_WORKLOAD_NAME
-                  value: {{.ServiceAccount}}-waypoint-proxy
+                  value: {{.DeploymentName}}
                 - name: ISTIO_META_OWNER
-                  value: kubernetes://apis/apps/v1/namespaces/default/deployments/proxy
+                  value: kubernetes://apis/apps/v1/namespaces/{{.Namespace}}/deployments/{{.DeploymentName}}
+                {{- if .Values.global.meshID }}
                 - name: ISTIO_META_MESH_ID
-                  value: cluster.local
-                - name: PROXY_CONFIG
-                  value: |
-                         {{ protoToJSON .ProxyConfig }}
-                image: {{.Image}}
-                {{with .ImagePullPolicy }}imagePullPolicy: "{{.}}"{{end}}
+                  value: "{{ .Values.global.meshID }}"
+                {{- else if (valueOrDefault .MeshConfig.TrustDomain .Values.global.trustDomain) }}
+                - name: ISTIO_META_MESH_ID
+                  value: "{{ (valueOrDefault .MeshConfig.TrustDomain .Values.global.trustDomain) }}"
+                {{- end }}
+                image: {{.ProxyImage}}
+                {{with .Values.global.imagePullPolicy }}imagePullPolicy: "{{.}}"{{end}}
                 name: istio-proxy
                 resources:
                   limits:
@@ -1437,14 +1441,24 @@
                   requests:
                     cpu: 100m
                     memory: 128Mi
-                readinessProbe:
+                startupProbe:
                   failureThreshold: 30
                   httpGet:
                     path: /healthz/ready
-                    port: 15020 # TODO: use 15021, but its spammy
+                    port: 15021
                     scheme: HTTP
                   initialDelaySeconds: 1
-                  periodSeconds: 2
+                  periodSeconds: 1
+                  successThreshold: 1
+                  timeoutSeconds: 1
+                readinessProbe:
+                  failureThreshold: 4
+                  httpGet:
+                    path: /healthz/ready
+                    port: 15021
+                    scheme: HTTP
+                  initialDelaySeconds: 0
+                  periodSeconds: 15
                   successThreshold: 1
                   timeoutSeconds: 1
                 securityContext:
@@ -1496,8 +1510,320 @@
               - configMap:
                   name: istio-ca-root-cert
                 name: istiod-ca-cert
-=======
->>>>>>> 5ef5fbda
+              {{- if .Values.global.imagePullSecrets }}
+              imagePullSecrets:
+                {{- range .Values.global.imagePullSecrets }}
+                - name: {{ . }}
+                {{- end }}
+              {{- end }}
+      kube-gateway: |
+        apiVersion: v1
+        kind: ServiceAccount
+        metadata:
+          name: {{.ServiceAccount | quote}}
+          namespace: {{.Namespace | quote}}
+        ---
+        apiVersion: apps/v1
+        kind: Deployment
+        metadata:
+          name: {{.DeploymentName | quote}}
+          namespace: {{.Namespace | quote}}
+          annotations:
+            {{- toJsonMap (omit .Annotations "kubectl.kubernetes.io/last-applied-configuration" "gateway.istio.io/name-override" "gateway.istio.io/service-account") | nindent 4 }}
+          labels:
+            {{- toJsonMap .Labels | nindent 4 }}
+          ownerReferences:
+          - apiVersion: gateway.networking.k8s.io/v1beta1
+            kind: Gateway
+            name: {{.Name}}
+            uid: "{{.UID}}"
+        spec:
+          selector:
+            matchLabels:
+              istio.io/gateway-name: {{.Name}}
+          template:
+            metadata:
+              annotations:
+                {{- toJsonMap
+                  (omit .Annotations "kubectl.kubernetes.io/last-applied-configuration" "gateway.istio.io/name-override" "gateway.istio.io/service-account")
+                  (strdict
+                    "prometheus.io/path" "/stats/prometheus"
+                    "prometheus.io/port" "15020"
+                    "prometheus.io/scrape" "true"
+                  ) | nindent 8 }}
+              labels:
+                {{- toJsonMap
+                  (strdict
+                    "sidecar.istio.io/inject" "false"
+                    "service.istio.io/canonical-name" .DeploymentName
+                    "service.istio.io/canonical-revision" "latest"
+                   )
+                  .Labels
+                  (strdict "istio.io/gateway-name" .Name) | nindent 8}}
+            spec:
+              {{- if .KubeVersion122 }}
+              {{/* safe since 1.22: https://github.com/kubernetes/kubernetes/pull/103326. */}}
+              securityContext:
+                sysctls:
+                - name: net.ipv4.ip_unprivileged_port_start
+                  value: "0"
+              {{- end }}
+              serviceAccountName: {{.ServiceAccount | quote}}
+              containers:
+              - name: istio-proxy
+                image: "{{ .ProxyImage }}"
+                {{with .Values.global.imagePullPolicy }}imagePullPolicy: "{{.}}"{{end}}
+                securityContext:
+                {{- if .KubeVersion122 }}
+                  # Safe since 1.22: https://github.com/kubernetes/kubernetes/pull/103326
+                  capabilities:
+                    drop:
+                    - ALL
+                  allowPrivilegeEscalation: false
+                  privileged: false
+                  readOnlyRootFilesystem: true
+                  runAsUser: 1337
+                  runAsGroup: 1337
+                  runAsNonRoot: true
+                {{- else }}
+                  capabilities:
+                    drop:
+                    - ALL
+                    add:
+                    - NET_BIND_SERVICE
+                  runAsUser: 0
+                  runAsGroup: 1337
+                  runAsNonRoot: false
+                  allowPrivilegeEscalation: true
+                  readOnlyRootFilesystem: true
+                {{- end }}
+                ports:
+                - containerPort: 15021
+                  name: status-port
+                  protocol: TCP
+                - containerPort: 15090
+                  protocol: TCP
+                  name: http-envoy-prom
+                args:
+                - proxy
+                - router
+                - --domain
+                - $(POD_NAMESPACE).svc.{{ .Values.global.proxy.clusterDomain }}
+                - --proxyLogLevel
+                - {{ annotation .ObjectMeta `sidecar.istio.io/logLevel` .Values.global.proxy.logLevel | quote}}
+                - --proxyComponentLogLevel
+                - {{ annotation .ObjectMeta `sidecar.istio.io/componentLogLevel` .Values.global.proxy.componentLogLevel | quote}}
+                - --log_output_level
+                - {{ annotation .ObjectMeta `sidecar.istio.io/agentLogLevel` .Values.global.logging.level | quote}}
+              {{- if .Values.global.sts.servicePort }}
+                - --stsPort={{ .Values.global.sts.servicePort }}
+              {{- end }}
+              {{- if .Values.global.logAsJson }}
+                - --log_as_json
+              {{- end }}
+              {{- if .Values.global.proxy.lifecycle }}
+                lifecycle:
+                  {{ toYaml .Values.global.proxy.lifecycle | indent 6 }}
+              {{- end }}
+                env:
+                - name: JWT_POLICY
+                  value: {{ .Values.global.jwtPolicy }}
+                - name: PILOT_CERT_PROVIDER
+                  value: {{ .Values.global.pilotCertProvider }}
+                - name: CA_ADDR
+                {{- if .Values.global.caAddress }}
+                  value: {{ .Values.global.caAddress }}
+                {{- else }}
+                  value: istiod{{- if not (eq .Values.revision "") }}-{{ .Values.revision }}{{- end }}.{{ .Values.global.istioNamespace }}.svc:15012
+                {{- end }}
+                - name: POD_NAME
+                  valueFrom:
+                    fieldRef:
+                      fieldPath: metadata.name
+                - name: POD_NAMESPACE
+                  valueFrom:
+                    fieldRef:
+                      fieldPath: metadata.namespace
+                - name: INSTANCE_IP
+                  valueFrom:
+                    fieldRef:
+                      fieldPath: status.podIP
+                - name: SERVICE_ACCOUNT
+                  valueFrom:
+                    fieldRef:
+                      fieldPath: spec.serviceAccountName
+                - name: HOST_IP
+                  valueFrom:
+                    fieldRef:
+                      fieldPath: status.hostIP
+                - name: PROXY_CONFIG
+                  value: |
+                         {{ protoToJSON .ProxyConfig }}
+                - name: ISTIO_META_POD_PORTS
+                  value: "[]"
+                - name: ISTIO_META_APP_CONTAINERS
+                  value: ""
+                - name: ISTIO_META_CLUSTER_ID
+                  value: "{{ valueOrDefault .Values.global.multiCluster.clusterName `Kubernetes` }}"
+                - name: ISTIO_META_NODE_NAME
+                  valueFrom:
+                    fieldRef:
+                      fieldPath: spec.nodeName
+                - name: ISTIO_META_INTERCEPTION_MODE
+                  value: "{{ .ProxyConfig.InterceptionMode.String }}"
+                {{- if .Values.global.network }}
+                - name: ISTIO_META_NETWORK
+                  value: "{{ .Values.global.network }}"
+                {{- end }}
+                - name: ISTIO_META_WORKLOAD_NAME
+                  value: {{.DeploymentName|quote}}
+                - name: ISTIO_META_OWNER
+                  value: "kubernetes://apis/apps/v1/namespaces/{{.Namespace}}/deployments/{{.DeploymentName}}"
+                {{- if .Values.global.meshID }}
+                - name: ISTIO_META_MESH_ID
+                  value: "{{ .Values.global.meshID }}"
+                {{- else if (valueOrDefault .MeshConfig.TrustDomain .Values.global.trustDomain) }}
+                - name: ISTIO_META_MESH_ID
+                  value: "{{ (valueOrDefault .MeshConfig.TrustDomain .Values.global.trustDomain) }}"
+                {{- end }}
+                {{- with (valueOrDefault .MeshConfig.TrustDomain .Values.global.trustDomain)  }}
+                - name: TRUST_DOMAIN
+                  value: "{{ . }}"
+                {{- end }}
+                {{- range $key, $value := .ProxyConfig.ProxyMetadata }}
+                - name: {{ $key }}
+                  value: "{{ $value }}"
+                {{- end }}
+                {{- with (index .Labels "topology.istio.io/network") }}
+                - name: ISTIO_META_REQUESTED_NETWORK_VIEW
+                  value: {{.|quote}}
+                {{- end }}
+                startupProbe:
+                  failureThreshold: 30
+                  httpGet:
+                    path: /healthz/ready
+                    port: 15021
+                    scheme: HTTP
+                  initialDelaySeconds: 1
+                  periodSeconds: 1
+                  successThreshold: 1
+                  timeoutSeconds: 1
+                readinessProbe:
+                  failureThreshold: 4
+                  httpGet:
+                    path: /healthz/ready
+                    port: 15021
+                    scheme: HTTP
+                  initialDelaySeconds: 0
+                  periodSeconds: 15
+                  successThreshold: 1
+                  timeoutSeconds: 1
+                volumeMounts:
+                - name: workload-socket
+                  mountPath: /var/run/secrets/workload-spiffe-uds
+                - name: credential-socket
+                  mountPath: /var/run/secrets/credential-uds
+                {{- if eq .Values.global.caName "GkeWorkloadCertificate" }}
+                - name: gke-workload-certificate
+                  mountPath: /var/run/secrets/workload-spiffe-credentials
+                  readOnly: true
+                {{- else }}
+                - name: workload-certs
+                  mountPath: /var/run/secrets/workload-spiffe-credentials
+                {{- end }}
+                {{- if eq .Values.global.pilotCertProvider "istiod" }}
+                - mountPath: /var/run/secrets/istio
+                  name: istiod-ca-cert
+                {{- end }}
+                - mountPath: /var/lib/istio/data
+                  name: istio-data
+                # SDS channel between istioagent and Envoy
+                - mountPath: /etc/istio/proxy
+                  name: istio-envoy
+                {{- if eq .Values.global.jwtPolicy "third-party-jwt" }}
+                - mountPath: /var/run/secrets/tokens
+                  name: istio-token
+                {{- end }}
+                - name: istio-podinfo
+                  mountPath: /etc/istio/pod
+              volumes:
+              - emptyDir: {}
+                name: workload-socket
+              - emptyDir: {}
+                name: credential-socket
+              {{- if eq .Values.global.caName "GkeWorkloadCertificate" }}
+              - name: gke-workload-certificate
+                csi:
+                  driver: workloadcertificates.security.cloud.google.com
+              {{- else}}
+              - emptyDir: {}
+                name: workload-certs
+              {{- end }}
+              # SDS channel between istioagent and Envoy
+              - emptyDir:
+                  medium: Memory
+                name: istio-envoy
+              - name: istio-data
+                emptyDir: {}
+              - name: istio-podinfo
+                downwardAPI:
+                  items:
+                    - path: "labels"
+                      fieldRef:
+                        fieldPath: metadata.labels
+                    - path: "annotations"
+                      fieldRef:
+                        fieldPath: metadata.annotations
+              {{- if eq .Values.global.jwtPolicy "third-party-jwt" }}
+              - name: istio-token
+                projected:
+                  sources:
+                  - serviceAccountToken:
+                      path: istio-token
+                      expirationSeconds: 43200
+                      audience: {{ .Values.global.sds.token.aud }}
+              {{- end }}
+              {{- if eq .Values.global.pilotCertProvider "istiod" }}
+              - name: istiod-ca-cert
+                configMap:
+                  name: istio-ca-root-cert
+              {{- end }}
+              {{- if .Values.global.imagePullSecrets }}
+              imagePullSecrets:
+                {{- range .Values.global.imagePullSecrets }}
+                - name: {{ . }}
+                {{- end }}
+              {{- end }}
+        ---
+        apiVersion: v1
+        kind: Service
+        metadata:
+          annotations:
+            {{ toJsonMap (omit .Annotations "kubectl.kubernetes.io/last-applied-configuration" "gateway.istio.io/name-override" "gateway.istio.io/service-account") | nindent 4 }}
+          labels:
+            {{ toJsonMap .Labels | nindent 4}}
+          name: {{.DeploymentName | quote}}
+          namespace: {{.Namespace | quote}}
+          ownerReferences:
+          - apiVersion: gateway.networking.k8s.io/v1alpha2
+            kind: Gateway
+            name: {{.Name}}
+            uid: {{.UID}}
+        spec:
+          ports:
+          {{- range $key, $val := .Ports }}
+          - name: {{ $val.Name | quote }}
+            port: {{ $val.Port }}
+            protocol: TCP
+            appProtocol: {{ $val.AppProtocol }}
+          {{- end }}
+          selector:
+            istio.io/gateway-name: {{.Name}}
+          {{- if .Spec.Addresses }}
+          loadBalancerIP: {{ (index .Spec.Addresses 0).Value | quote}}
+          {{- end }}
+          type: {{ index .Annotations "networking.istio.io/service-type" | default "LoadBalancer" | quote }}
+        ---
       credential-volume: |
         spec:
           volumes:
